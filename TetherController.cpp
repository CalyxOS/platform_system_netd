--- conflicted
+++ resolved
@@ -134,28 +134,19 @@
             close(pipefd[0]);
         }
 
-<<<<<<< HEAD
-        int num_processed_args = 5 + (num_addrs/2) + 1; // 1 null for termination
-=======
-        int num_processed_args = 6 + (num_addrs/2) + 1; // 1 null for termination
->>>>>>> e36a3a2f
+        int num_processed_args = 7 + (num_addrs/2) + 1; // 1 null for termination
         char **args = (char **)malloc(sizeof(char *) * num_processed_args);
         args[num_processed_args - 1] = NULL;
         args[0] = (char *)"/system/bin/dnsmasq";
         args[1] = (char *)"--keep-in-foreground";
         args[2] = (char *)"--no-resolv";
         args[3] = (char *)"--no-poll";
-<<<<<<< HEAD
         // TODO: pipe through metered status from ConnService
         args[4] = (char *)"--dhcp-option-force=43,ANDROID_METERED";
-
-        int nextArg = 5;
-=======
-        args[4] = (char *)"--pid-file";
-        args[5] = (char *)"";
-
-        int nextArg = 6;
->>>>>>> e36a3a2f
+        args[5] = (char *)"--pid-file";
+        args[6] = (char *)"";
+
+        int nextArg = 7;
         for (int addrIndex=0; addrIndex < num_addrs;) {
             char *start = strdup(inet_ntoa(addrs[addrIndex++]));
             char *end = strdup(inet_ntoa(addrs[addrIndex++]));
