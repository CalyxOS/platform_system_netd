--- conflicted
+++ resolved
@@ -44,11 +44,7 @@
 
     class GetAddrInfoCmd : public NetdCommand {
     public:
-<<<<<<< HEAD
-        GetAddrInfoCmd(DnsProxyListener* dnsProxyListener);
-=======
-        explicit GetAddrInfoCmd(const DnsProxyListener* dnsProxyListener);
->>>>>>> 7ad970c3
+        explicit GetAddrInfoCmd(DnsProxyListener* dnsProxyListener);
         virtual ~GetAddrInfoCmd() {}
         int runCommand(SocketClient *c, int argc, char** argv);
     private:
@@ -82,11 +78,7 @@
     /* ------ gethostbyname ------*/
     class GetHostByNameCmd : public NetdCommand {
     public:
-<<<<<<< HEAD
-        GetHostByNameCmd(DnsProxyListener* dnsProxyListener);
-=======
-        explicit GetHostByNameCmd(const DnsProxyListener* dnsProxyListener);
->>>>>>> 7ad970c3
+        explicit GetHostByNameCmd(DnsProxyListener* dnsProxyListener);
         virtual ~GetHostByNameCmd() {}
         int runCommand(SocketClient *c, int argc, char** argv);
     private:
