--- conflicted
+++ resolved
@@ -136,23 +136,16 @@
             channel = AP_CHANNEL_DEFAULT;
     }
 
-<<<<<<< HEAD
-    asprintf(&wbuf, "interface=%s\ndriver=nl80211\nctrl_interface="
-            "/data/misc/wifi/hostapd\nssid=%s\nchannel=%d\nieee80211n=1\n"
-            "hw_mode=%c\nignore_broadcast_ssid=%d\nwowlan_triggers=any\n",
-            argv[2], argv[3], channel, (channel <= 14) ? 'g' : 'a', hidden);
-=======
     std::string wbuf(android::StringPrintf("interface=%s\n"
             "driver=nl80211\n"
             "ctrl_interface=/data/misc/wifi/hostapd\n"
             "ssid=%s\n"
             "channel=%d\n"
             "ieee80211n=1\n"
-            "hw_mode=g\n"
+            "hw_mode=%c\n"
             "ignore_broadcast_ssid=%d\n"
             "wowlan_triggers=any\n",
-            argv[2], argv[3], channel, hidden));
->>>>>>> 64b816ba
+            argv[2], argv[3], channel, (channel <= 14) ? 'g' : 'a', hidden));
 
     std::string fbuf;
     if (argc > 7) {
