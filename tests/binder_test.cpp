/*
 * Copyright 2016 The Android Open Source Project
 *
 * Licensed under the Apache License, Version 2.0 (the "License");
 * you may not use this file except in compliance with the License.
 * You may obtain a copy of the License at
 *
 * http://www.apache.org/licenses/LICENSE-2.0
 *
 * Unless required by applicable law or agreed to in writing, software
 * distributed under the License is distributed on an "AS IS" BASIS,
 * WITHOUT WARRANTIES OR CONDITIONS OF ANY KIND, either express or implied.
 * See the License for the specific language governing permissions and
 * limitations under the License.
 *
 * binder_test.cpp - unit tests for netd binder RPCs.
 */

#include <cerrno>
#include <chrono>
#include <cinttypes>
#include <condition_variable>
#include <cstdint>
#include <cstdlib>
#include <iostream>
#include <mutex>
#include <numeric>
#include <regex>
#include <set>
#include <string>
#include <vector>

#include <dirent.h>
#include <fcntl.h>
#include <ifaddrs.h>
#include <linux/if.h>
#include <linux/if_tun.h>
#include <net/ethernet.h>
#include <net/if.h>
#include <netdb.h>
#include <netinet/in.h>
#include <netinet/tcp.h>
#include <openssl/base64.h>
#include <sys/socket.h>
#include <sys/types.h>

#include <android-base/file.h>
#include <android-base/format.h>
#include <android-base/macros.h>
#include <android-base/scopeguard.h>
#include <android-base/stringprintf.h>
#include <android-base/strings.h>
#include <android-base/test_utils.h>
#include <android/multinetwork.h>
#include <binder/IPCThreadState.h>
<<<<<<< HEAD
=======
#include <bpf/KernelVersion.h>
>>>>>>> 21fc21ab
#include <com/android/internal/net/BnOemNetdUnsolicitedEventListener.h>
#include <com/android/internal/net/IOemNetd.h>
#include <cutils/multiuser.h>
#include <gtest/gtest.h>
#include <netdutils/NetNativeTestBase.h>
#include <netutils/ifc.h>
#include <utils/Errors.h>
#include "Fwmark.h"
#include "InterfaceController.h"
#include "NetdClient.h"
#include "NetdConstants.h"
#include "NetworkController.h"
#include "RouteController.h"
#include "SockDiag.h"
#include "TestUnsolService.h"
#include "XfrmController.h"
#include "android/net/INetd.h"
#include "android/net/mdns/aidl/BnMDnsEventListener.h"
#include "android/net/mdns/aidl/DiscoveryInfo.h"
#include "android/net/mdns/aidl/GetAddressInfo.h"
#include "android/net/mdns/aidl/IMDns.h"
#include "android/net/mdns/aidl/RegistrationInfo.h"
#include "android/net/mdns/aidl/ResolutionInfo.h"
#include "binder/IServiceManager.h"
#include "netdutils/InternetAddresses.h"
#include "netdutils/Stopwatch.h"
#include "netdutils/Syscalls.h"
#include "netdutils/Utils.h"
#include "netid_client.h"  // NETID_UNSET
#include "nettestutils/DumpService.h"
#include "test_utils.h"
#include "tun_interface.h"

#define IP6TABLES_PATH "/system/bin/ip6tables"
#define IPTABLES_PATH "/system/bin/iptables"
#define RAW_TABLE "raw"
#define MANGLE_TABLE "mangle"
#define FILTER_TABLE "filter"
#define NAT_TABLE "nat"

namespace binder = android::binder;

using android::IBinder;
using android::IServiceManager;
using android::sp;
using android::String16;
using android::String8;
using android::base::Join;
using android::base::make_scope_guard;
using android::base::ReadFileToString;
using android::base::StartsWith;
using android::base::StringPrintf;
using android::base::Trim;
using android::base::unique_fd;
using android::binder::Status;
using android::net::INetd;
using android::net::InterfaceConfigurationParcel;
using android::net::InterfaceController;
using android::net::MarkMaskParcel;
using android::net::NativeNetworkConfig;
using android::net::NativeNetworkType;
using android::net::NativeVpnType;
using android::net::RULE_PRIORITY_BYPASSABLE_VPN_LOCAL_EXCLUSION;
using android::net::RULE_PRIORITY_BYPASSABLE_VPN_NO_LOCAL_EXCLUSION;
using android::net::RULE_PRIORITY_DEFAULT_NETWORK;
using android::net::RULE_PRIORITY_EXPLICIT_NETWORK;
using android::net::RULE_PRIORITY_LOCAL_ROUTES;
using android::net::RULE_PRIORITY_OUTPUT_INTERFACE;
using android::net::RULE_PRIORITY_PROHIBIT_NON_VPN;
using android::net::RULE_PRIORITY_SECURE_VPN;
using android::net::RULE_PRIORITY_TETHERING;
using android::net::RULE_PRIORITY_UID_DEFAULT_NETWORK;
using android::net::RULE_PRIORITY_UID_DEFAULT_UNREACHABLE;
using android::net::RULE_PRIORITY_UID_EXPLICIT_NETWORK;
using android::net::RULE_PRIORITY_UID_IMPLICIT_NETWORK;
using android::net::RULE_PRIORITY_UID_LOCAL_ROUTES;
using android::net::RULE_PRIORITY_VPN_FALLTHROUGH;
using android::net::SockDiag;
using android::net::TetherOffloadRuleParcel;
using android::net::TetherStatsParcel;
using android::net::TunInterface;
using android::net::UidRangeParcel;
using android::net::UidRanges;
using android::net::mdns::aidl::DiscoveryInfo;
using android::net::mdns::aidl::GetAddressInfo;
using android::net::mdns::aidl::IMDns;
using android::net::mdns::aidl::RegistrationInfo;
using android::net::mdns::aidl::ResolutionInfo;
using android::net::netd::aidl::NativeUidRangeConfig;
using android::netdutils::getIfaceNames;
using android::netdutils::IPAddress;
using android::netdutils::IPSockAddr;
using android::netdutils::ScopedAddrinfo;
using android::netdutils::sSyscalls;
using android::netdutils::Stopwatch;

static const char* IP_RULE_V4 = "-4";
static const char* IP_RULE_V6 = "-6";
static const int TEST_NETID1 = 65501;
static const int TEST_NETID2 = 65502;
static const int TEST_NETID3 = 65503;
static const int TEST_NETID4 = 65504;
static const int TEST_DUMP_NETID = 65123;
static const char* DNSMASQ = "dnsmasq";

// Use maximum reserved appId for applications to avoid conflict with existing
// uids.
static const int TEST_UID1 = 99999;
static const int TEST_UID2 = 99998;
static const int TEST_UID3 = 99997;
static const int TEST_UID4 = 99996;
static const int TEST_UID5 = 99995;
static const int TEST_UID6 = 99994;

constexpr int BASE_UID = AID_USER_OFFSET * 5;

static const std::string NO_SOCKET_ALLOW_RULE("! owner UID match 0-4294967294");
static const std::string ESP_ALLOW_RULE("esp");

static const in6_addr V6_ADDR = {
        {// 2001:db8:cafe::8888
         .u6_addr8 = {0x20, 0x01, 0x0d, 0xb8, 0xca, 0xfe, 0, 0, 0, 0, 0, 0, 0, 0, 0x88, 0x88}}};

class NetdBinderTest : public NetNativeTestBase {
  public:
    NetdBinderTest() {
        sp<IServiceManager> sm = android::defaultServiceManager();
        sp<IBinder> binder = sm->getService(String16("netd"));
        if (binder != nullptr) {
            mNetd = android::interface_cast<INetd>(binder);
        }
    }

    void SetUp() override {
        ASSERT_NE(nullptr, mNetd.get());
    }

    void TearDown() override {
        mNetd->networkDestroy(TEST_NETID1);
        mNetd->networkDestroy(TEST_NETID2);
        mNetd->networkDestroy(TEST_NETID3);
        mNetd->networkDestroy(TEST_NETID4);
        setNetworkForProcess(NETID_UNSET);
        // Restore default network
        if (mStoredDefaultNetwork >= 0) mNetd->networkSetDefault(mStoredDefaultNetwork);
    }

    bool allocateIpSecResources(bool expectOk, int32_t* spi);

    // Static because setting up the tun interface takes about 40ms.
    static void SetUpTestCase() {
        ASSERT_EQ(0, sTun.init());
        ASSERT_EQ(0, sTun2.init());
        ASSERT_EQ(0, sTun3.init());
        ASSERT_EQ(0, sTun4.init());
        ASSERT_LE(sTun.name().size(), static_cast<size_t>(IFNAMSIZ));
        ASSERT_LE(sTun2.name().size(), static_cast<size_t>(IFNAMSIZ));
        ASSERT_LE(sTun3.name().size(), static_cast<size_t>(IFNAMSIZ));
        ASSERT_LE(sTun4.name().size(), static_cast<size_t>(IFNAMSIZ));
    }

    static void TearDownTestCase() {
        // Closing the socket removes the interface and IP addresses.
        sTun.destroy();
        sTun2.destroy();
        sTun3.destroy();
        sTun4.destroy();
    }

    static void fakeRemoteSocketPair(unique_fd* clientSocket, unique_fd* serverSocket,
                                     unique_fd* acceptedSocket);

    void createVpnNetworkWithUid(bool secure, uid_t uid, int vpnNetId = TEST_NETID2,
                                 int fallthroughNetId = TEST_NETID1,
                                 int nonDefaultNetId = TEST_NETID3);

    void createAndSetDefaultNetwork(int netId, const std::string& interface,
                                    int permission = INetd::PERMISSION_NONE);

    void createPhysicalNetwork(int netId, const std::string& interface,
                               int permission = INetd::PERMISSION_NONE);

    void createDefaultAndOtherPhysicalNetwork(int defaultNetId, int otherNetId);

    void createVpnAndOtherPhysicalNetwork(int systemDefaultNetId, int otherNetId, int vpnNetId,
                                          bool secure);

    void createVpnAndAppDefaultNetworkWithUid(int systemDefaultNetId, int appDefaultNetId,
                                              int vpnNetId, bool secure,
                                              std::vector<UidRangeParcel>&& appDefaultUidRanges,
                                              std::vector<UidRangeParcel>&& vpnUidRanges);

    void setupNetworkRoutesForVpnAndDefaultNetworks(
            int systemDefaultNetId, int appDefaultNetId, int vpnNetId, int otherNetId, bool secure,
            bool testV6, bool differentLocalRoutes,
            std::vector<UidRangeParcel>&& appDefaultUidRanges,
            std::vector<UidRangeParcel>&& vpnUidRanges);

  protected:
    // Use -1 to represent that default network was not modified because
    // real netId must be an unsigned value.
    int mStoredDefaultNetwork = -1;
    sp<INetd> mNetd;
    static TunInterface sTun;
    static TunInterface sTun2;
    static TunInterface sTun3;
    static TunInterface sTun4;
};

TunInterface NetdBinderTest::sTun;
TunInterface NetdBinderTest::sTun2;
TunInterface NetdBinderTest::sTun3;
TunInterface NetdBinderTest::sTun4;

class TimedOperation : public Stopwatch {
  public:
    explicit TimedOperation(const std::string &name): mName(name) {}
    virtual ~TimedOperation() {
        std::cerr << "    " << mName << ": " << timeTakenUs() << "us" << std::endl;
    }

  private:
    std::string mName;
};

TEST_F(NetdBinderTest, IsAlive) {
    TimedOperation t("isAlive RPC");
    bool isAlive = false;
    mNetd->isAlive(&isAlive);
    ASSERT_TRUE(isAlive);
}

namespace {

NativeNetworkConfig makeNativeNetworkConfig(int netId, NativeNetworkType networkType,
                                            int permission, bool secure, bool excludeLocalRoutes) {
    NativeNetworkConfig config = {};
    config.netId = netId;
    config.networkType = networkType;
    config.permission = permission;
    config.secure = secure;
    // The vpnType doesn't matter in AOSP. Just pick a well defined one from INetd.
    config.vpnType = NativeVpnType::PLATFORM;
    config.excludeLocalRoutes = excludeLocalRoutes;
    return config;
}

}  // namespace

bool testNetworkExistsButCannotConnect(const sp<INetd>& netd, TunInterface& ifc, const int netId) {
    // If this network exists, we should definitely not be able to create it.
    // Note that this networkCreate is never allowed to create reserved network IDs, so
    // this call may fail for other reasons than the network already existing.
    const auto& config = makeNativeNetworkConfig(netId, NativeNetworkType::PHYSICAL,
                                                 INetd::PERMISSION_NONE, false, false);
    EXPECT_FALSE(netd->networkCreate(config).isOk());
    // Test if the network exist by adding interface. INetd has no dedicated method to query. When
    // the network exists and the interface can be added, the function succeeds. When the network
    // exists but the interface cannot be added, it fails with EINVAL, otherwise it is ENONET.
    binder::Status status = netd->networkAddInterface(netId, ifc.name());
    if (status.isOk()) {  // clean up
        EXPECT_TRUE(netd->networkRemoveInterface(netId, ifc.name()).isOk());
    } else if (status.serviceSpecificErrorCode() == ENONET) {
        return false;
    }

    const sockaddr_in6 sin6 = {.sin6_family = AF_INET6,
                               .sin6_addr = {{.u6_addr32 = {htonl(0x20010db8), 0, 0, 0}}},
                               .sin6_port = 53};
    const int s = socket(AF_INET6, SOCK_DGRAM, 0);
    EXPECT_NE(-1, s);
    if (s == -1) return true;
    Fwmark fwmark;
    fwmark.explicitlySelected = true;
    fwmark.netId = netId;
    EXPECT_EQ(0, setsockopt(s, SOL_SOCKET, SO_MARK, &fwmark.intValue, sizeof(fwmark.intValue)));
    const int ret = connect(s, (struct sockaddr*)&sin6, sizeof(sin6));
    const int err = errno;
    EXPECT_EQ(-1, ret);
    EXPECT_EQ(ENETUNREACH, err);
    close(s);
    return true;
}

TEST_F(NetdBinderTest, InitialNetworksExist) {
    EXPECT_TRUE(testNetworkExistsButCannotConnect(mNetd, sTun, INetd::DUMMY_NET_ID));
    EXPECT_TRUE(testNetworkExistsButCannotConnect(mNetd, sTun, INetd::LOCAL_NET_ID));
    EXPECT_TRUE(testNetworkExistsButCannotConnect(mNetd, sTun, INetd::UNREACHABLE_NET_ID));
    EXPECT_FALSE(testNetworkExistsButCannotConnect(mNetd, sTun, 77 /* not exist */));
}

TEST_F(NetdBinderTest, IpSecTunnelInterface) {
    const struct TestData {
        const std::string family;
        const std::string deviceName;
        const std::string localAddress;
        const std::string remoteAddress;
        int32_t iKey;
        int32_t oKey;
        int32_t ifId;
    } kTestData[] = {
            {"IPV4", "ipsec_test", "127.0.0.1", "8.8.8.8", 0x1234 + 53, 0x1234 + 53, 0xFFFE},
            {"IPV6", "ipsec_test6", "::1", "2001:4860:4860::8888", 0x1234 + 50, 0x1234 + 50,
             0xFFFE},
    };

    for (size_t i = 0; i < std::size(kTestData); i++) {
        const auto& td = kTestData[i];

        binder::Status status;

        // Create Tunnel Interface.
        status = mNetd->ipSecAddTunnelInterface(td.deviceName, td.localAddress, td.remoteAddress,
                                                td.iKey, td.oKey, td.ifId);
        EXPECT_TRUE(status.isOk()) << td.family << status.exceptionMessage();

        // Check that the interface exists
        EXPECT_NE(0U, if_nametoindex(td.deviceName.c_str()));

        // Update Tunnel Interface.
        status = mNetd->ipSecUpdateTunnelInterface(td.deviceName, td.localAddress, td.remoteAddress,
                                                   td.iKey, td.oKey, td.ifId);
        EXPECT_TRUE(status.isOk()) << td.family << status.exceptionMessage();

        // Remove Tunnel Interface.
        status = mNetd->ipSecRemoveTunnelInterface(td.deviceName);
        EXPECT_TRUE(status.isOk()) << td.family << status.exceptionMessage();

        // Check that the interface no longer exists
        EXPECT_EQ(0U, if_nametoindex(td.deviceName.c_str()));
    }
}

TEST_F(NetdBinderTest, IpSecSetEncapSocketOwner) {
    unique_fd uniqueFd(socket(AF_INET, SOCK_DGRAM | SOCK_CLOEXEC, 0));
    android::os::ParcelFileDescriptor sockFd(std::move(uniqueFd));

    int sockOptVal = UDP_ENCAP_ESPINUDP;
    setsockopt(sockFd.get(), IPPROTO_UDP, UDP_ENCAP, &sockOptVal, sizeof(sockOptVal));

    binder::Status res = mNetd->ipSecSetEncapSocketOwner(sockFd, 1001);
    EXPECT_TRUE(res.isOk());

    struct stat info;
    EXPECT_EQ(0, fstat(sockFd.get(), &info));
    EXPECT_EQ(1001, (int) info.st_uid);
}

// IPsec tests are not run in 32 bit mode; both 32-bit kernels and
// mismatched ABIs (64-bit kernel with 32-bit userspace) are unsupported.
#if INTPTR_MAX != INT32_MAX

using android::net::XfrmController;

static const int XFRM_DIRECTIONS[] = {static_cast<int>(android::net::XfrmDirection::IN),
                                      static_cast<int>(android::net::XfrmDirection::OUT)};
static const int ADDRESS_FAMILIES[] = {AF_INET, AF_INET6};

#define RETURN_FALSE_IF_NEQ(_expect_, _ret_) \
        do { if ((_expect_) != (_ret_)) return false; } while(false)
bool NetdBinderTest::allocateIpSecResources(bool expectOk, int32_t* spi) {
    android::netdutils::Status status = XfrmController::ipSecAllocateSpi(0, "::", "::1", 123, spi);
    SCOPED_TRACE(status);
    RETURN_FALSE_IF_NEQ(status.ok(), expectOk);

    // Add a policy
    status = XfrmController::ipSecAddSecurityPolicy(0, AF_INET6, 0, "::", "::1", 123, 0, 0, 0);
    SCOPED_TRACE(status);
    RETURN_FALSE_IF_NEQ(status.ok(), expectOk);

    // Add an ipsec interface
    return expectOk == XfrmController::ipSecAddTunnelInterface("ipsec_test", "::", "::1", 0xF00D,
                                                               0xD00D, 0xE00D, false)
                               .ok();
}

TEST_F(NetdBinderTest, XfrmDualSelectorTunnelModePoliciesV4) {
    android::binder::Status status;

    // Repeat to ensure cleanup and recreation works correctly
    for (int i = 0; i < 2; i++) {
        for (int direction : XFRM_DIRECTIONS) {
            for (int addrFamily : ADDRESS_FAMILIES) {
                status = mNetd->ipSecAddSecurityPolicy(0, addrFamily, direction, "127.0.0.5",
                                                       "127.0.0.6", 123, 0, 0, 0);
                EXPECT_TRUE(status.isOk())
                        << " family: " << addrFamily << " direction: " << direction;
            }
        }

        // Cleanup
        for (int direction : XFRM_DIRECTIONS) {
            for (int addrFamily : ADDRESS_FAMILIES) {
                status = mNetd->ipSecDeleteSecurityPolicy(0, addrFamily, direction, 0, 0, 0);
                EXPECT_TRUE(status.isOk());
            }
        }
    }
}

TEST_F(NetdBinderTest, XfrmDualSelectorTunnelModePoliciesV6) {
    binder::Status status;

    // Repeat to ensure cleanup and recreation works correctly
    for (int i = 0; i < 2; i++) {
        for (int direction : XFRM_DIRECTIONS) {
            for (int addrFamily : ADDRESS_FAMILIES) {
                status = mNetd->ipSecAddSecurityPolicy(0, addrFamily, direction, "2001:db8::f00d",
                                                       "2001:db8::d00d", 123, 0, 0, 0);
                EXPECT_TRUE(status.isOk())
                        << " family: " << addrFamily << " direction: " << direction;
            }
        }

        // Cleanup
        for (int direction : XFRM_DIRECTIONS) {
            for (int addrFamily : ADDRESS_FAMILIES) {
                status = mNetd->ipSecDeleteSecurityPolicy(0, addrFamily, direction, 0, 0, 0);
                EXPECT_TRUE(status.isOk());
            }
        }
    }
}

TEST_F(NetdBinderTest, XfrmControllerInit) {
    android::netdutils::Status status;
    status = XfrmController::Init();
    SCOPED_TRACE(status);

    // Older devices or devices with mismatched Kernel/User ABI cannot support the IPsec
    // feature.
    if (status.code() == EOPNOTSUPP) return;

    ASSERT_TRUE(status.ok());

    int32_t spi = 0;

    ASSERT_TRUE(allocateIpSecResources(true, &spi));
    ASSERT_TRUE(allocateIpSecResources(false, &spi));

    status = XfrmController::Init();
    ASSERT_TRUE(status.ok());
    ASSERT_TRUE(allocateIpSecResources(true, &spi));

    // Clean up
    status = XfrmController::ipSecDeleteSecurityAssociation(0, "::", "::1", 123, spi, 0, 0);
    SCOPED_TRACE(status);
    ASSERT_TRUE(status.ok());

    status = XfrmController::ipSecDeleteSecurityPolicy(0, AF_INET6, 0, 0, 0, 0);
    SCOPED_TRACE(status);
    ASSERT_TRUE(status.ok());

    // Remove Virtual Tunnel Interface.
    ASSERT_TRUE(XfrmController::ipSecRemoveTunnelInterface("ipsec_test").ok());
}

#endif  // INTPTR_MAX != INT32_MAX

static int bandwidthDataSaverEnabled(const char *binary) {
    std::vector<std::string> lines = listIptablesRule(binary, "bw_data_saver");

    // Output looks like this:
    //
    // Chain bw_data_saver (1 references)
    // target     prot opt source               destination
    // RETURN     all  --  0.0.0.0/0            0.0.0.0/0
    //
    // or:
    //
    // Chain bw_data_saver (1 references)
    // target     prot opt source               destination
    // ... possibly connectivity critical packet rules here ...
    // REJECT     all  --  ::/0            ::/0

    EXPECT_GE(lines.size(), 3U);

    if (lines.size() == 3 && StartsWith(lines[2], "RETURN ")) {
        // Data saver disabled.
        return 0;
    }

    size_t minSize = (std::string(binary) == IPTABLES_PATH) ? 3 : 9;

    if (lines.size() >= minSize && StartsWith(lines[lines.size() -1], "REJECT ")) {
        // Data saver enabled.
        return 1;
    }

    return -1;
}

bool enableDataSaver(sp<INetd>& netd, bool enable) {
    TimedOperation op(enable ? " Enabling data saver" : "Disabling data saver");
    bool ret;
    netd->bandwidthEnableDataSaver(enable, &ret);
    return ret;
}

int getDataSaverState() {
    const int enabled4 = bandwidthDataSaverEnabled(IPTABLES_PATH);
    const int enabled6 = bandwidthDataSaverEnabled(IP6TABLES_PATH);
    EXPECT_EQ(enabled4, enabled6);
    EXPECT_NE(-1, enabled4);
    EXPECT_NE(-1, enabled6);
    if (enabled4 != enabled6 || (enabled6 != 0 && enabled6 != 1)) {
        return -1;
    }
    return enabled6;
}

TEST_F(NetdBinderTest, BandwidthEnableDataSaver) {
    const int wasEnabled = getDataSaverState();
    ASSERT_NE(-1, wasEnabled);

    if (wasEnabled) {
        ASSERT_TRUE(enableDataSaver(mNetd, false));
        EXPECT_EQ(0, getDataSaverState());
    }

    ASSERT_TRUE(enableDataSaver(mNetd, false));
    EXPECT_EQ(0, getDataSaverState());

    ASSERT_TRUE(enableDataSaver(mNetd, true));
    EXPECT_EQ(1, getDataSaverState());

    ASSERT_TRUE(enableDataSaver(mNetd, true));
    EXPECT_EQ(1, getDataSaverState());

    if (!wasEnabled) {
        ASSERT_TRUE(enableDataSaver(mNetd, false));
        EXPECT_EQ(0, getDataSaverState());
    }
}

static bool ipRuleExistsForRange(const uint32_t priority, const UidRangeParcel& range,
                                 const std::string& action, const char* ipVersion,
                                 const char* oif) {
    // Output looks like this:
    //   "<priority>:\tfrom all iif lo oif netdc0ca6 uidrange 500000-500000 lookup netdc0ca6"
    //   "<priority>:\tfrom all fwmark 0x0/0x20000 iif lo uidrange 1000-2000 prohibit"
    std::vector<std::string> rules = listIpRules(ipVersion);

    std::string prefix = StringPrintf("%" PRIu32 ":", priority);
    std::string suffix;
    if (oif) {
        suffix = StringPrintf(" iif lo oif %s uidrange %d-%d %s\n", oif, range.start, range.stop,
                              action.c_str());
    } else {
        suffix = StringPrintf(" iif lo uidrange %d-%d %s\n", range.start, range.stop,
                              action.c_str());
    }
    for (const auto& line : rules) {
        if (android::base::StartsWith(line, prefix) && android::base::EndsWith(line, suffix)) {
            return true;
        }
    }
    return false;
}

// Overloads function with oif parameter for VPN rules compare.
static bool ipRuleExistsForRange(const uint32_t priority, const UidRangeParcel& range,
                                 const std::string& action, const char* oif) {
    bool existsIp4 = ipRuleExistsForRange(priority, range, action, IP_RULE_V4, oif);
    bool existsIp6 = ipRuleExistsForRange(priority, range, action, IP_RULE_V6, oif);
    EXPECT_EQ(existsIp4, existsIp6);
    return existsIp4;
}

static bool ipRuleExistsForRange(const uint32_t priority, const UidRangeParcel& range,
                                 const std::string& action) {
    return ipRuleExistsForRange(priority, range, action, nullptr);
}

namespace {

UidRangeParcel makeUidRangeParcel(int start, int stop) {
    UidRangeParcel res;
    res.start = start;
    res.stop = stop;

    return res;
}

UidRangeParcel makeUidRangeParcel(int uid) {
    return makeUidRangeParcel(uid, uid);
}

NativeUidRangeConfig makeNativeUidRangeConfig(unsigned netId, std::vector<UidRangeParcel> uidRanges,
                                              int32_t subPriority) {
    NativeUidRangeConfig res;
    res.netId = netId;
    res.uidRanges = std::move(uidRanges);
    res.subPriority = subPriority;

    return res;
}

}  // namespace

TEST_F(NetdBinderTest, NetworkInterfaces) {
    auto config = makeNativeNetworkConfig(TEST_NETID1, NativeNetworkType::PHYSICAL,
                                          INetd::PERMISSION_NONE, false, false);
    EXPECT_TRUE(mNetd->networkCreate(config).isOk());
    EXPECT_EQ(EEXIST, mNetd->networkCreate(config).serviceSpecificErrorCode());

    config.networkType = NativeNetworkType::VIRTUAL;
    config.secure = true;
    EXPECT_EQ(EEXIST, mNetd->networkCreate(config).serviceSpecificErrorCode());

    config.netId = TEST_NETID2;
    EXPECT_TRUE(mNetd->networkCreate(config).isOk());

    EXPECT_TRUE(mNetd->networkAddInterface(TEST_NETID1, sTun.name()).isOk());
    EXPECT_EQ(EBUSY,
              mNetd->networkAddInterface(TEST_NETID2, sTun.name()).serviceSpecificErrorCode());

    EXPECT_TRUE(mNetd->networkDestroy(TEST_NETID1).isOk());
    EXPECT_TRUE(mNetd->networkAddInterface(TEST_NETID2, sTun.name()).isOk());
    EXPECT_TRUE(mNetd->networkDestroy(TEST_NETID2).isOk());
    EXPECT_EQ(ENONET, mNetd->networkDestroy(TEST_NETID1).serviceSpecificErrorCode());
}

TEST_F(NetdBinderTest, NetworkUidRules) {
    auto config = makeNativeNetworkConfig(TEST_NETID1, NativeNetworkType::VIRTUAL,
                                          INetd::PERMISSION_NONE, true, false);
    EXPECT_TRUE(mNetd->networkCreate(config).isOk());
    EXPECT_EQ(EEXIST, mNetd->networkCreate(config).serviceSpecificErrorCode());
    EXPECT_TRUE(mNetd->networkAddInterface(TEST_NETID1, sTun.name()).isOk());

    std::vector<UidRangeParcel> uidRanges = {makeUidRangeParcel(BASE_UID + 8005, BASE_UID + 8012),
                                             makeUidRangeParcel(BASE_UID + 8090, BASE_UID + 8099)};
    UidRangeParcel otherRange = makeUidRangeParcel(BASE_UID + 8190, BASE_UID + 8299);
    std::string action = StringPrintf("lookup %s ", sTun.name().c_str());

    EXPECT_TRUE(mNetd->networkAddUidRanges(TEST_NETID1, uidRanges).isOk());

    EXPECT_TRUE(ipRuleExistsForRange(RULE_PRIORITY_SECURE_VPN, uidRanges[0], action));
    EXPECT_FALSE(ipRuleExistsForRange(RULE_PRIORITY_SECURE_VPN, otherRange, action));
    EXPECT_TRUE(mNetd->networkRemoveUidRanges(TEST_NETID1, uidRanges).isOk());
    EXPECT_FALSE(ipRuleExistsForRange(RULE_PRIORITY_SECURE_VPN, uidRanges[0], action));

    EXPECT_TRUE(mNetd->networkAddUidRanges(TEST_NETID1, uidRanges).isOk());
    EXPECT_TRUE(ipRuleExistsForRange(RULE_PRIORITY_SECURE_VPN, uidRanges[1], action));
    EXPECT_TRUE(mNetd->networkDestroy(TEST_NETID1).isOk());
    EXPECT_FALSE(ipRuleExistsForRange(RULE_PRIORITY_SECURE_VPN, uidRanges[1], action));

    EXPECT_EQ(ENONET, mNetd->networkDestroy(TEST_NETID1).serviceSpecificErrorCode());
}

TEST_F(NetdBinderTest, NetworkRejectNonSecureVpn) {
    std::vector<UidRangeParcel> uidRanges = {makeUidRangeParcel(BASE_UID + 150, BASE_UID + 224),
                                             makeUidRangeParcel(BASE_UID + 226, BASE_UID + 300)};
    // Make sure no rules existed before calling commands.
    for (auto const& range : uidRanges) {
        EXPECT_FALSE(ipRuleExistsForRange(RULE_PRIORITY_PROHIBIT_NON_VPN, range, "prohibit"));
    }
    // Create two valid rules.
    ASSERT_TRUE(mNetd->networkRejectNonSecureVpn(true, uidRanges).isOk());
    for (auto const& range : uidRanges) {
        EXPECT_TRUE(ipRuleExistsForRange(RULE_PRIORITY_PROHIBIT_NON_VPN, range, "prohibit"));
    }

    // Remove the rules.
    ASSERT_TRUE(mNetd->networkRejectNonSecureVpn(false, uidRanges).isOk());
    for (auto const& range : uidRanges) {
        EXPECT_FALSE(ipRuleExistsForRange(RULE_PRIORITY_PROHIBIT_NON_VPN, range, "prohibit"));
    }

    // Fail to remove the rules a second time after they are already deleted.
    binder::Status status = mNetd->networkRejectNonSecureVpn(false, uidRanges);
    ASSERT_EQ(binder::Status::EX_SERVICE_SPECIFIC, status.exceptionCode());
    EXPECT_EQ(ENOENT, status.serviceSpecificErrorCode());
}

// Create a socket pair that isLoopbackSocket won't think is local.
void NetdBinderTest::fakeRemoteSocketPair(unique_fd* clientSocket, unique_fd* serverSocket,
                                          unique_fd* acceptedSocket) {
    serverSocket->reset(socket(AF_INET6, SOCK_STREAM | SOCK_CLOEXEC, 0));
    struct sockaddr_in6 server6 = { .sin6_family = AF_INET6, .sin6_addr = sTun.dstAddr() };
    ASSERT_EQ(0, bind(*serverSocket, (struct sockaddr *) &server6, sizeof(server6)));

    socklen_t addrlen = sizeof(server6);
    ASSERT_EQ(0, getsockname(*serverSocket, (struct sockaddr *) &server6, &addrlen));
    ASSERT_EQ(0, listen(*serverSocket, 10));

    clientSocket->reset(socket(AF_INET6, SOCK_STREAM | SOCK_CLOEXEC, 0));
    struct sockaddr_in6 client6 = { .sin6_family = AF_INET6, .sin6_addr = sTun.srcAddr() };
    ASSERT_EQ(0, bind(*clientSocket, (struct sockaddr *) &client6, sizeof(client6)));
    ASSERT_EQ(0, connect(*clientSocket, (struct sockaddr *) &server6, sizeof(server6)));
    ASSERT_EQ(0, getsockname(*clientSocket, (struct sockaddr *) &client6, &addrlen));

    acceptedSocket->reset(
            accept4(*serverSocket, (struct sockaddr*)&server6, &addrlen, SOCK_CLOEXEC));
    ASSERT_NE(-1, *acceptedSocket);

    ASSERT_EQ(0, memcmp(&client6, &server6, sizeof(client6)));
}

void checkSocketpairOpen(int clientSocket, int acceptedSocket) {
    char buf[4096];
    EXPECT_EQ(4, write(clientSocket, "foo", sizeof("foo")));
    EXPECT_EQ(4, read(acceptedSocket, buf, sizeof(buf)));
    EXPECT_EQ(0, memcmp(buf, "foo", sizeof("foo")));
}

void checkSocketpairClosed(int clientSocket, int acceptedSocket) {
    // Check that the client socket was closed with ECONNABORTED.
    int ret = write(clientSocket, "foo", sizeof("foo"));
    int err = errno;
    EXPECT_EQ(-1, ret);
    EXPECT_EQ(ECONNABORTED, err);

    // Check that it sent a RST to the server.
    ret = write(acceptedSocket, "foo", sizeof("foo"));
    err = errno;
    EXPECT_EQ(-1, ret);
    EXPECT_EQ(ECONNRESET, err);
}

TEST_F(NetdBinderTest, SocketDestroy) {
    unique_fd clientSocket, serverSocket, acceptedSocket;
    ASSERT_NO_FATAL_FAILURE(fakeRemoteSocketPair(&clientSocket, &serverSocket, &acceptedSocket));

    // Pick a random UID in the system UID range.
    constexpr int baseUid = AID_APP - 2000;
    static_assert(baseUid > 0, "Not enough UIDs? Please fix this test.");
    int uid = baseUid + 500 + arc4random_uniform(1000);
    EXPECT_EQ(0, fchown(clientSocket, uid, -1));

    // UID ranges that don't contain uid.
    std::vector<UidRangeParcel> uidRanges = {
            makeUidRangeParcel(baseUid + 42, baseUid + 449),
            makeUidRangeParcel(baseUid + 1536, AID_APP - 4),
            makeUidRangeParcel(baseUid + 498, uid - 1),
            makeUidRangeParcel(uid + 1, baseUid + 1520),
    };
    // A skip list that doesn't contain UID.
    std::vector<int32_t> skipUids { baseUid + 123, baseUid + 1600 };

    // Close sockets. Our test socket should be intact.
    EXPECT_TRUE(mNetd->socketDestroy(uidRanges, skipUids).isOk());
    checkSocketpairOpen(clientSocket, acceptedSocket);

    // UID ranges that do contain uid.
    uidRanges = {
            makeUidRangeParcel(baseUid + 42, baseUid + 449),
            makeUidRangeParcel(baseUid + 1536, AID_APP - 4),
            makeUidRangeParcel(baseUid + 498, baseUid + 1520),
    };
    // Add uid to the skip list.
    skipUids.push_back(uid);

    // Close sockets. Our test socket should still be intact because it's in the skip list.
    EXPECT_TRUE(mNetd->socketDestroy(uidRanges, skipUids).isOk());
    checkSocketpairOpen(clientSocket, acceptedSocket);

    // Now remove uid from skipUids, and close sockets. Our test socket should have been closed.
    skipUids.resize(skipUids.size() - 1);
    EXPECT_TRUE(mNetd->socketDestroy(uidRanges, skipUids).isOk());
    checkSocketpairClosed(clientSocket, acceptedSocket);
}

TEST_F(NetdBinderTest, SocketDestroyLinkLocal) {
    // Add the same link-local address to two interfaces.
    const char* kLinkLocalAddress = "fe80::ace:d00d";

    const struct addrinfo hints = {
            .ai_family = AF_INET6,
            .ai_socktype = SOCK_STREAM,
            .ai_flags = AI_NUMERICHOST,
    };

    binder::Status status = mNetd->interfaceAddAddress(sTun.name(), kLinkLocalAddress, 64);
    EXPECT_TRUE(status.isOk()) << status.exceptionMessage();
    status = mNetd->interfaceAddAddress(sTun2.name(), kLinkLocalAddress, 64);
    EXPECT_TRUE(status.isOk()) << status.exceptionMessage();

    // Bind a listening socket to the address on each of two interfaces.
    // The sockets must be open at the same time, because this test checks that SOCK_DESTROY only
    // destroys the sockets on the interface where the address is deleted.
    struct addrinfo* addrinfoList = nullptr;
    int ret = getaddrinfo(kLinkLocalAddress, nullptr, &hints, &addrinfoList);
    ScopedAddrinfo addrinfoCleanup(addrinfoList);
    ASSERT_EQ(0, ret);

    socklen_t len = addrinfoList[0].ai_addrlen;
    sockaddr_in6 sin6_1 = *reinterpret_cast<sockaddr_in6*>(addrinfoList[0].ai_addr);
    sockaddr_in6 sin6_2 = sin6_1;
    sin6_1.sin6_scope_id = if_nametoindex(sTun.name().c_str());
    sin6_2.sin6_scope_id = if_nametoindex(sTun2.name().c_str());

    int s1 = socket(AF_INET6, SOCK_STREAM | SOCK_NONBLOCK, 0);
    ASSERT_EQ(0, bind(s1, reinterpret_cast<sockaddr*>(&sin6_1), len));
    ASSERT_EQ(0, getsockname(s1, reinterpret_cast<sockaddr*>(&sin6_1), &len));
    // getsockname technically writes to len, but sizeof(sockaddr_in6) doesn't change.

    int s2 = socket(AF_INET6, SOCK_STREAM | SOCK_NONBLOCK, 0);
    ASSERT_EQ(0, bind(s2, reinterpret_cast<sockaddr*>(&sin6_2), len));
    ASSERT_EQ(0, getsockname(s2, reinterpret_cast<sockaddr*>(&sin6_2), &len));

    ASSERT_EQ(0, listen(s1, 10));
    ASSERT_EQ(0, listen(s2, 10));

    // Connect one client socket to each and accept the connections.
    int c1 = socket(AF_INET6, SOCK_STREAM, 0);
    int c2 = socket(AF_INET6, SOCK_STREAM, 0);
    ASSERT_EQ(0, connect(c1, reinterpret_cast<sockaddr*>(&sin6_1), len));
    ASSERT_EQ(0, connect(c2, reinterpret_cast<sockaddr*>(&sin6_2), len));
    int a1 = accept(s1, nullptr, 0);
    ASSERT_NE(-1, a1);
    int a2 = accept(s2, nullptr, 0);
    ASSERT_NE(-1, a2);

    // Delete the address on sTun2.
    status = mNetd->interfaceDelAddress(sTun2.name(), kLinkLocalAddress, 64);
    EXPECT_TRUE(status.isOk()) << status.exceptionMessage();

    // The client sockets on sTun2 are closed, but the ones on sTun1 remain open.
    char buf[1024];
    EXPECT_EQ(-1, read(c2, buf, sizeof(buf)));
    EXPECT_EQ(ECONNABORTED, errno);
    // The blocking read above ensures that SOCK_DESTROY has completed.

    EXPECT_EQ(3, write(a1, "foo", 3));
    EXPECT_EQ(3, read(c1, buf, sizeof(buf)));
    EXPECT_EQ(-1, write(a2, "foo", 3));
    EXPECT_TRUE(errno == ECONNABORTED || errno == ECONNRESET);

    // Check the server sockets too.
    EXPECT_EQ(-1, accept(s1, nullptr, 0));
    EXPECT_EQ(EAGAIN, errno);
    EXPECT_EQ(-1, accept(s2, nullptr, 0));
    EXPECT_EQ(EINVAL, errno);
}

namespace {

int netmaskToPrefixLength(const uint8_t *buf, size_t buflen) {
    if (buf == nullptr) return -1;

    int prefixLength = 0;
    bool endOfContiguousBits = false;
    for (unsigned int i = 0; i < buflen; i++) {
        const uint8_t value = buf[i];

        // Bad bit sequence: check for a contiguous set of bits from the high
        // end by verifying that the inverted value + 1 is a power of 2
        // (power of 2 iff. (v & (v - 1)) == 0).
        const uint8_t inverse = ~value + 1;
        if ((inverse & (inverse - 1)) != 0) return -1;

        prefixLength += (value == 0) ? 0 : CHAR_BIT - ffs(value) + 1;

        // Bogus netmask.
        if (endOfContiguousBits && value != 0) return -1;

        if (value != 0xff) endOfContiguousBits = true;
    }

    return prefixLength;
}

template<typename T>
int netmaskToPrefixLength(const T *p) {
    return netmaskToPrefixLength(reinterpret_cast<const uint8_t*>(p), sizeof(T));
}


static bool interfaceHasAddress(
        const std::string &ifname, const char *addrString, int prefixLength) {
    struct addrinfo *addrinfoList = nullptr;

    const struct addrinfo hints = {
        .ai_flags    = AI_NUMERICHOST,
        .ai_family   = AF_UNSPEC,
        .ai_socktype = SOCK_DGRAM,
    };
    if (getaddrinfo(addrString, nullptr, &hints, &addrinfoList) != 0 ||
        addrinfoList == nullptr || addrinfoList->ai_addr == nullptr) {
        return false;
    }
    ScopedAddrinfo addrinfoCleanup(addrinfoList);

    struct ifaddrs *ifaddrsList = nullptr;
    ScopedIfaddrs ifaddrsCleanup(ifaddrsList);

    if (getifaddrs(&ifaddrsList) != 0) {
        return false;
    }

    for (struct ifaddrs *addr = ifaddrsList; addr != nullptr; addr = addr->ifa_next) {
        if (std::string(addr->ifa_name) != ifname ||
            addr->ifa_addr == nullptr ||
            addr->ifa_addr->sa_family != addrinfoList->ai_addr->sa_family) {
            continue;
        }

        switch (addr->ifa_addr->sa_family) {
        case AF_INET: {
            auto *addr4 = reinterpret_cast<const struct sockaddr_in*>(addr->ifa_addr);
            auto *want = reinterpret_cast<const struct sockaddr_in*>(addrinfoList->ai_addr);
            if (memcmp(&addr4->sin_addr, &want->sin_addr, sizeof(want->sin_addr)) != 0) {
                continue;
            }

            if (prefixLength < 0) return true;  // not checking prefix lengths

            if (addr->ifa_netmask == nullptr) return false;
            auto *nm = reinterpret_cast<const struct sockaddr_in*>(addr->ifa_netmask);
            EXPECT_EQ(prefixLength, netmaskToPrefixLength(&nm->sin_addr));
            return (prefixLength == netmaskToPrefixLength(&nm->sin_addr));
        }
        case AF_INET6: {
            auto *addr6 = reinterpret_cast<const struct sockaddr_in6*>(addr->ifa_addr);
            auto *want = reinterpret_cast<const struct sockaddr_in6*>(addrinfoList->ai_addr);
            if (memcmp(&addr6->sin6_addr, &want->sin6_addr, sizeof(want->sin6_addr)) != 0) {
                continue;
            }

            if (prefixLength < 0) return true;  // not checking prefix lengths

            if (addr->ifa_netmask == nullptr) return false;
            auto *nm = reinterpret_cast<const struct sockaddr_in6*>(addr->ifa_netmask);
            EXPECT_EQ(prefixLength, netmaskToPrefixLength(&nm->sin6_addr));
            return (prefixLength == netmaskToPrefixLength(&nm->sin6_addr));
        }
        default:
            // Cannot happen because we have already screened for matching
            // address families at the top of each iteration.
            continue;
        }
    }

    return false;
}

}  // namespace

TEST_F(NetdBinderTest, InterfaceAddRemoveAddress) {
    static const struct TestData {
        const char *addrString;
        const int   prefixLength;
        const int expectAddResult;
        const int expectRemoveResult;
    } kTestData[] = {
            {"192.0.2.1", 24, 0, 0},
            {"192.0.2.2", 25, 0, 0},
            {"192.0.2.3", 32, 0, 0},
            {"192.0.2.4", 33, EINVAL, EADDRNOTAVAIL},
            {"192.not.an.ip", 24, EINVAL, EINVAL},
            {"2001:db8::1", 64, 0, 0},
            {"2001:db8::2", 65, 0, 0},
            {"2001:db8::3", 128, 0, 0},
            {"fe80::1234", 64, 0, 0},
            {"2001:db8::4", 129, EINVAL, EINVAL},
            {"foo:bar::bad", 64, EINVAL, EINVAL},
            {"2001:db8::1/64", 64, EINVAL, EINVAL},
    };

    for (size_t i = 0; i < std::size(kTestData); i++) {
        const auto &td = kTestData[i];

        SCOPED_TRACE(String8::format("Offending IP address %s/%d", td.addrString, td.prefixLength));

        // [1.a] Add the address.
        binder::Status status = mNetd->interfaceAddAddress(
                sTun.name(), td.addrString, td.prefixLength);
        if (td.expectAddResult == 0) {
            EXPECT_TRUE(status.isOk()) << status.exceptionMessage();
        } else {
            ASSERT_EQ(binder::Status::EX_SERVICE_SPECIFIC, status.exceptionCode());
            ASSERT_EQ(td.expectAddResult, status.serviceSpecificErrorCode());
        }

        // [1.b] Verify the addition meets the expectation.
        if (td.expectAddResult == 0) {
            EXPECT_TRUE(interfaceHasAddress(sTun.name(), td.addrString, td.prefixLength));
        } else {
            EXPECT_FALSE(interfaceHasAddress(sTun.name(), td.addrString, -1));
        }

        // [2.a] Try to remove the address.  If it was not previously added, removing it fails.
        status = mNetd->interfaceDelAddress(sTun.name(), td.addrString, td.prefixLength);
        if (td.expectRemoveResult == 0) {
            EXPECT_TRUE(status.isOk()) << status.exceptionMessage();
        } else {
            ASSERT_EQ(binder::Status::EX_SERVICE_SPECIFIC, status.exceptionCode());
            ASSERT_EQ(td.expectRemoveResult, status.serviceSpecificErrorCode());
        }

        // [2.b] No matter what, the address should not be present.
        EXPECT_FALSE(interfaceHasAddress(sTun.name(), td.addrString, -1));
    }

    // Check that netlink errors are returned correctly.
    // We do this by attempting to create an IPv6 address on an interface that has IPv6 disabled,
    // which returns EACCES.
    TunInterface tun;
    ASSERT_EQ(0, tun.init());
    binder::Status status =
            mNetd->setProcSysNet(INetd::IPV6, INetd::CONF, tun.name(), "disable_ipv6", "1");
    ASSERT_TRUE(status.isOk()) << status.exceptionMessage();
    status = mNetd->interfaceAddAddress(tun.name(), "2001:db8::1", 64);
    EXPECT_EQ(binder::Status::EX_SERVICE_SPECIFIC, status.exceptionCode());
    EXPECT_EQ(EACCES, status.serviceSpecificErrorCode());
    tun.destroy();
}

TEST_F(NetdBinderTest, GetProcSysNet) {
    const char* LOOPBACK = "lo";
    static const struct {
        const int ipversion;
        const int which;
        const char* ifname;
        const char* parameter;
        const char* expectedValue;
        const int expectedReturnCode;
    } kTestData[] = {
            {INetd::IPV4, INetd::CONF, LOOPBACK, "arp_ignore", "0", 0},
            {-1, INetd::CONF, sTun.name().c_str(), "arp_ignore", nullptr, EAFNOSUPPORT},
            {INetd::IPV4, -1, sTun.name().c_str(), "arp_ignore", nullptr, EINVAL},
            {INetd::IPV4, INetd::CONF, "..", "conf/lo/arp_ignore", nullptr, EINVAL},
            {INetd::IPV4, INetd::CONF, ".", "lo/arp_ignore", nullptr, EINVAL},
            {INetd::IPV4, INetd::CONF, sTun.name().c_str(), "../all/arp_ignore", nullptr, EINVAL},
            {INetd::IPV6, INetd::NEIGH, LOOPBACK, "ucast_solicit", "3", 0},
    };

    for (size_t i = 0; i < std::size(kTestData); i++) {
        const auto& td = kTestData[i];

        std::string value;
        const binder::Status status =
                mNetd->getProcSysNet(td.ipversion, td.which, td.ifname, td.parameter, &value);

        if (td.expectedReturnCode == 0) {
            SCOPED_TRACE(String8::format("test case %zu should have passed", i));
            EXPECT_EQ(0, status.exceptionCode());
            EXPECT_EQ(0, status.serviceSpecificErrorCode());
            EXPECT_EQ(td.expectedValue, value);
        } else {
            SCOPED_TRACE(String8::format("test case %zu should have failed", i));
            EXPECT_EQ(binder::Status::EX_SERVICE_SPECIFIC, status.exceptionCode());
            EXPECT_EQ(td.expectedReturnCode, status.serviceSpecificErrorCode());
        }
    }
}

TEST_F(NetdBinderTest, SetProcSysNet) {
    static const struct {
        const int ipversion;
        const int which;
        const char* ifname;
        const char* parameter;
        const char* value;
        const int expectedReturnCode;
    } kTestData[] = {
            {INetd::IPV4, INetd::CONF, sTun.name().c_str(), "arp_ignore", "1", 0},
            {-1, INetd::CONF, sTun.name().c_str(), "arp_ignore", "1", EAFNOSUPPORT},
            {INetd::IPV4, -1, sTun.name().c_str(), "arp_ignore", "1", EINVAL},
            {INetd::IPV4, INetd::CONF, "..", "conf/lo/arp_ignore", "1", EINVAL},
            {INetd::IPV4, INetd::CONF, ".", "lo/arp_ignore", "1", EINVAL},
            {INetd::IPV4, INetd::CONF, sTun.name().c_str(), "../all/arp_ignore", "1", EINVAL},
            {INetd::IPV6, INetd::NEIGH, sTun.name().c_str(), "ucast_solicit", "7", 0},
    };

    for (size_t i = 0; i < std::size(kTestData); i++) {
        const auto& td = kTestData[i];
        const binder::Status status =
                mNetd->setProcSysNet(td.ipversion, td.which, td.ifname, td.parameter, td.value);

        if (td.expectedReturnCode == 0) {
            SCOPED_TRACE(String8::format("test case %zu should have passed", i));
            EXPECT_EQ(0, status.exceptionCode());
            EXPECT_EQ(0, status.serviceSpecificErrorCode());
        } else {
            SCOPED_TRACE(String8::format("test case %zu should have failed", i));
            EXPECT_EQ(binder::Status::EX_SERVICE_SPECIFIC, status.exceptionCode());
            EXPECT_EQ(td.expectedReturnCode, status.serviceSpecificErrorCode());
        }
    }
}

TEST_F(NetdBinderTest, GetSetProcSysNet) {
    const int ipversion = INetd::IPV6;
    const int category = INetd::NEIGH;
    const std::string& tun = sTun.name();
    const std::string parameter("ucast_solicit");

    std::string value{};
    EXPECT_TRUE(mNetd->getProcSysNet(ipversion, category, tun, parameter, &value).isOk());
    ASSERT_FALSE(value.empty());
    const int ival = std::stoi(value);
    EXPECT_GT(ival, 0);
    // Try doubling the parameter value (always best!).
    EXPECT_TRUE(mNetd->setProcSysNet(ipversion, category, tun, parameter, std::to_string(2 * ival))
            .isOk());
    EXPECT_TRUE(mNetd->getProcSysNet(ipversion, category, tun, parameter, &value).isOk());
    EXPECT_EQ(2 * ival, std::stoi(value));
    // Try resetting the parameter.
    EXPECT_TRUE(mNetd->setProcSysNet(ipversion, category, tun, parameter, std::to_string(ival))
            .isOk());
    EXPECT_TRUE(mNetd->getProcSysNet(ipversion, category, tun, parameter, &value).isOk());
    EXPECT_EQ(ival, std::stoi(value));
}

namespace {

void expectNoTestCounterRules() {
    for (const auto& binary : { IPTABLES_PATH, IP6TABLES_PATH }) {
        std::string command = StringPrintf("%s -w -nvL tetherctrl_counters", binary);
        std::string allRules = Join(runCommand(command), "\n");
        EXPECT_EQ(std::string::npos, allRules.find("netdtest_"));
    }
}

void addTetherCounterValues(const char* path, const std::string& if1, const std::string& if2,
                            int byte, int pkt) {
    runCommand(StringPrintf("%s -w -A tetherctrl_counters -i %s -o %s -j RETURN -c %d %d",
                            path, if1.c_str(), if2.c_str(), pkt, byte));
}

void delTetherCounterValues(const char* path, const std::string& if1, const std::string& if2) {
    runCommand(StringPrintf("%s -w -D tetherctrl_counters -i %s -o %s -j RETURN",
                            path, if1.c_str(), if2.c_str()));
    runCommand(StringPrintf("%s -w -D tetherctrl_counters -i %s -o %s -j RETURN",
                            path, if2.c_str(), if1.c_str()));
}

std::vector<int64_t> getStatsVectorByIf(const std::vector<TetherStatsParcel>& statsVec,
                                        const std::string& iface) {
    for (auto& stats : statsVec) {
        if (stats.iface == iface) {
            return {stats.rxBytes, stats.rxPackets, stats.txBytes, stats.txPackets};
        }
    }
    return {};
}

}  // namespace

TEST_F(NetdBinderTest, TetherGetStats) {
    expectNoTestCounterRules();

    // TODO: fold this into more comprehensive tests once we have binder RPCs for enabling and
    // disabling tethering. We don't check the return value because these commands will fail if
    // tethering is already enabled.
    runCommand(StringPrintf("%s -w -N tetherctrl_counters", IPTABLES_PATH));
    runCommand(StringPrintf("%s -w -N tetherctrl_counters", IP6TABLES_PATH));

    std::string intIface1 = StringPrintf("netdtest_%u", arc4random_uniform(10000));
    std::string intIface2 = StringPrintf("netdtest_%u", arc4random_uniform(10000));
    std::string intIface3 = StringPrintf("netdtest_%u", arc4random_uniform(10000));

    // Ensure we won't use the same interface name, otherwise the test will fail.
    u_int32_t rNumber = arc4random_uniform(10000);
    std::string extIface1 = StringPrintf("netdtest_%u", rNumber);
    std::string extIface2 = StringPrintf("netdtest_%u", rNumber + 1);

    addTetherCounterValues(IPTABLES_PATH,  intIface1, extIface1, 123, 111);
    addTetherCounterValues(IP6TABLES_PATH, intIface1, extIface1, 456,  10);
    addTetherCounterValues(IPTABLES_PATH,  extIface1, intIface1, 321, 222);
    addTetherCounterValues(IP6TABLES_PATH, extIface1, intIface1, 654,  20);
    // RX is from external to internal, and TX is from internal to external.
    // So rxBytes is 321 + 654  = 975, txBytes is 123 + 456 = 579, etc.
    std::vector<int64_t> expected1 = { 975, 242, 579, 121 };

    addTetherCounterValues(IPTABLES_PATH,  intIface2, extIface2, 1000, 333);
    addTetherCounterValues(IP6TABLES_PATH, intIface2, extIface2, 3000,  30);

    addTetherCounterValues(IPTABLES_PATH,  extIface2, intIface2, 2000, 444);
    addTetherCounterValues(IP6TABLES_PATH, extIface2, intIface2, 4000,  40);

    addTetherCounterValues(IP6TABLES_PATH, intIface3, extIface2, 1000,  25);
    addTetherCounterValues(IP6TABLES_PATH, extIface2, intIface3, 2000,  35);
    std::vector<int64_t> expected2 = { 8000, 519, 5000, 388 };

    std::vector<TetherStatsParcel> statsVec;
    binder::Status status = mNetd->tetherGetStats(&statsVec);
    EXPECT_TRUE(status.isOk()) << "Getting tethering stats failed: " << status;

    EXPECT_EQ(expected1, getStatsVectorByIf(statsVec, extIface1));

    EXPECT_EQ(expected2, getStatsVectorByIf(statsVec, extIface2));

    for (const auto& path : { IPTABLES_PATH, IP6TABLES_PATH }) {
        delTetherCounterValues(path, intIface1, extIface1);
        delTetherCounterValues(path, intIface2, extIface2);
        if (strcmp(path, IP6TABLES_PATH) == 0) {
            delTetherCounterValues(path, intIface3, extIface2);
        }
    }

    expectNoTestCounterRules();
}

namespace {

constexpr char IDLETIMER_RAW_PREROUTING[] = "idletimer_raw_PREROUTING";
constexpr char IDLETIMER_MANGLE_POSTROUTING[] = "idletimer_mangle_POSTROUTING";

static std::vector<std::string> listIptablesRuleByTable(const char* binary, const char* table,
                                                        const char* chainName) {
    std::string command = StringPrintf("%s -t %s -w -n -v -L %s", binary, table, chainName);
    return runCommand(command);
}

// TODO: It is a duplicate function, need to remove it
bool iptablesIdleTimerInterfaceRuleExists(const char* binary, const char* chainName,
                                          const std::string& expectedInterface,
                                          const std::string& expectedRule, const char* table) {
    std::vector<std::string> rules = listIptablesRuleByTable(binary, table, chainName);
    for (const auto& rule : rules) {
        if (rule.find(expectedInterface) != std::string::npos) {
            if (rule.find(expectedRule) != std::string::npos) {
                return true;
            }
        }
    }
    return false;
}

void expectIdletimerInterfaceRuleExists(const std::string& ifname, int timeout,
                                        const std::string& classLabel) {
    std::string IdletimerRule =
            StringPrintf("timeout:%u label:%s send_nl_msg", timeout, classLabel.c_str());
    for (const auto& binary : {IPTABLES_PATH, IP6TABLES_PATH}) {
        EXPECT_TRUE(iptablesIdleTimerInterfaceRuleExists(binary, IDLETIMER_RAW_PREROUTING, ifname,
                                                         IdletimerRule, RAW_TABLE));
        EXPECT_TRUE(iptablesIdleTimerInterfaceRuleExists(binary, IDLETIMER_MANGLE_POSTROUTING,
                                                         ifname, IdletimerRule, MANGLE_TABLE));
    }
}

void expectIdletimerInterfaceRuleNotExists(const std::string& ifname, int timeout,
                                           const std::string& classLabel) {
    std::string IdletimerRule =
            StringPrintf("timeout:%u label:%s send_nl_msg", timeout, classLabel.c_str());
    for (const auto& binary : {IPTABLES_PATH, IP6TABLES_PATH}) {
        EXPECT_FALSE(iptablesIdleTimerInterfaceRuleExists(binary, IDLETIMER_RAW_PREROUTING, ifname,
                                                          IdletimerRule, RAW_TABLE));
        EXPECT_FALSE(iptablesIdleTimerInterfaceRuleExists(binary, IDLETIMER_MANGLE_POSTROUTING,
                                                          ifname, IdletimerRule, MANGLE_TABLE));
    }
}

}  // namespace

TEST_F(NetdBinderTest, IdletimerAddRemoveInterface) {
    // TODO: We will get error in if expectIdletimerInterfaceRuleNotExists if there are the same
    // rule in the table. Because we only check the result after calling remove function. We might
    // check the actual rule which is removed by our function (maybe compare the results between
    // calling function before and after)
    binder::Status status;
    const struct TestData {
        const std::string ifname;
        int32_t timeout;
        const std::string classLabel;
    } idleTestData[] = {
            {"wlan0", 1234, "happyday"},
            {"rmnet_data0", 4567, "friday"},
    };
    for (const auto& td : idleTestData) {
        status = mNetd->idletimerAddInterface(td.ifname, td.timeout, td.classLabel);
        EXPECT_TRUE(status.isOk()) << status.exceptionMessage();
        expectIdletimerInterfaceRuleExists(td.ifname, td.timeout, td.classLabel);

        status = mNetd->idletimerRemoveInterface(td.ifname, td.timeout, td.classLabel);
        EXPECT_TRUE(status.isOk()) << status.exceptionMessage();
        expectIdletimerInterfaceRuleNotExists(td.ifname, td.timeout, td.classLabel);
    }
}

namespace {

constexpr char STRICT_OUTPUT[] = "st_OUTPUT";
constexpr char STRICT_CLEAR_CAUGHT[] = "st_clear_caught";

// Output looks like this:
//
// IPv4:
//
// throw        dst                         proto static    scope link
// unreachable  dst                         proto static    scope link
//              dst via nextHop dev ifName  proto static
//              dst             dev ifName  proto static    scope link
//
// IPv6:
//
// throw        dst             dev lo      proto static    metric 1024
// unreachable  dst             dev lo      proto static    metric 1024
//              dst via nextHop dev ifName  proto static    metric 1024
//              dst             dev ifName  proto static    metric 1024
std::string ipRoutePrefix(const std::string& ifName, const std::string& dst,
                          const std::string& nextHop) {
    std::string prefixString;

    bool isThrow = nextHop == "throw";
    bool isUnreachable = nextHop == "unreachable";
    bool isDefault = (dst == "0.0.0.0/0" || dst == "::/0");
    bool isIPv6 = dst.find(':') != std::string::npos;
    bool isThrowOrUnreachable = isThrow || isUnreachable;

    if (isThrowOrUnreachable) {
        prefixString += nextHop + " ";
    }

    prefixString += isDefault ? "default" : dst;

    if (!nextHop.empty() && !isThrowOrUnreachable) {
        prefixString += " via " + nextHop;
    }

    if (isThrowOrUnreachable) {
        if (isIPv6) {
            prefixString += " dev lo";
        }
    } else {
        prefixString += " dev " + ifName;
    }

    prefixString += " proto static";

    // IPv6 routes report the metric, IPv4 routes report the scope.
    if (isIPv6) {
        prefixString += " metric 1024";
    } else {
        if (nextHop.empty() || isThrowOrUnreachable) {
            prefixString += " scope link";
        }
    }

    return prefixString;
}

void expectStrictSetUidAccept(const int uid) {
    std::string uidRule = StringPrintf("owner UID match %u", uid);
    std::string perUidChain = StringPrintf("st_clear_caught_%u", uid);
    for (const auto& binary : {IPTABLES_PATH, IP6TABLES_PATH}) {
        EXPECT_FALSE(iptablesRuleExists(binary, STRICT_OUTPUT, uidRule));
        EXPECT_FALSE(iptablesRuleExists(binary, STRICT_CLEAR_CAUGHT, uidRule));
        EXPECT_EQ(0, iptablesRuleLineLength(binary, perUidChain.c_str()));
    }
}

void expectStrictSetUidLog(const int uid) {
    static const char logRule[] = "st_penalty_log  all";
    std::string uidRule = StringPrintf("owner UID match %u", uid);
    std::string perUidChain = StringPrintf("st_clear_caught_%u", uid);
    for (const auto& binary : {IPTABLES_PATH, IP6TABLES_PATH}) {
        EXPECT_TRUE(iptablesRuleExists(binary, STRICT_OUTPUT, uidRule));
        EXPECT_TRUE(iptablesRuleExists(binary, STRICT_CLEAR_CAUGHT, uidRule));
        EXPECT_TRUE(iptablesRuleExists(binary, perUidChain.c_str(), logRule));
    }
}

void expectStrictSetUidReject(const int uid) {
    static const char rejectRule[] = "st_penalty_reject  all";
    std::string uidRule = StringPrintf("owner UID match %u", uid);
    std::string perUidChain = StringPrintf("st_clear_caught_%u", uid);
    for (const auto& binary : {IPTABLES_PATH, IP6TABLES_PATH}) {
        EXPECT_TRUE(iptablesRuleExists(binary, STRICT_OUTPUT, uidRule));
        EXPECT_TRUE(iptablesRuleExists(binary, STRICT_CLEAR_CAUGHT, uidRule));
        EXPECT_TRUE(iptablesRuleExists(binary, perUidChain.c_str(), rejectRule));
    }
}

bool ipRuleExists(const char* ipVersion, const std::string& ipRule) {
    std::vector<std::string> rules = listIpRules(ipVersion);
    for (const auto& rule : rules) {
        if (rule.find(ipRule) != std::string::npos) {
            return true;
        }
    }
    return false;
}

std::vector<std::string> ipRouteSubstrings(const std::string& ifName, const std::string& dst,
                                           const std::string& nextHop, const std::string& mtu) {
    std::vector<std::string> routeSubstrings;

    routeSubstrings.push_back(ipRoutePrefix(ifName, dst, nextHop));

    if (!mtu.empty()) {
        // Add separate substring to match mtu value.
        // This is needed because on some devices "error -11"/"error -113" appears between ip prefix
        // and mtu for throw/unreachable routes.
        routeSubstrings.push_back("mtu " + mtu);
    }

    return routeSubstrings;
}

void expectNetworkRouteDoesNotExistWithMtu(const char* ipVersion, const std::string& ifName,
                                           const std::string& dst, const std::string& nextHop,
                                           const std::string& mtu, const char* table) {
    std::vector<std::string> routeSubstrings = ipRouteSubstrings(ifName, dst, nextHop, mtu);
    EXPECT_FALSE(ipRouteExists(ipVersion, table, routeSubstrings))
            << "Found unexpected route [" << Join(routeSubstrings, ", ") << "] in table " << table;
}

void expectNetworkRouteExistsWithMtu(const char* ipVersion, const std::string& ifName,
                                     const std::string& dst, const std::string& nextHop,
                                     const std::string& mtu, const char* table) {
    std::vector<std::string> routeSubstrings = ipRouteSubstrings(ifName, dst, nextHop, mtu);
    EXPECT_TRUE(ipRouteExists(ipVersion, table, routeSubstrings))
            << "Couldn't find route to " << dst << ": [" << Join(routeSubstrings, ", ")
            << "] in table " << table;
}

void expectVpnLocalExclusionRuleExists(const std::string& ifName, bool expectExists) {
    std::string tableName = std::string(ifName + "_local");
    // Check if rule exists
    std::string vpnLocalExclusionRule =
            StringPrintf("%d:\tfrom all fwmark 0x0/0x10000 iif lo lookup %s",
                         RULE_PRIORITY_LOCAL_ROUTES, tableName.c_str());
    for (const auto& ipVersion : {IP_RULE_V4, IP_RULE_V6}) {
        EXPECT_EQ(expectExists, ipRuleExists(ipVersion, vpnLocalExclusionRule));
    }
}

void expectNetworkRouteExists(const char* ipVersion, const std::string& ifName,
                              const std::string& dst, const std::string& nextHop,
                              const char* table) {
    expectNetworkRouteExistsWithMtu(ipVersion, ifName, dst, nextHop, "", table);
}

void expectNetworkRouteDoesNotExist(const char* ipVersion, const std::string& ifName,
                                    const std::string& dst, const std::string& nextHop,
                                    const char* table) {
    expectNetworkRouteDoesNotExistWithMtu(ipVersion, ifName, dst, nextHop, "", table);
}

void expectNetworkDefaultIpRuleExists(const char* ifName) {
    std::string networkDefaultRule =
            StringPrintf("%u:\tfrom all fwmark 0x0/0xffff iif lo lookup %s",
                         RULE_PRIORITY_DEFAULT_NETWORK, ifName);

    for (const auto& ipVersion : {IP_RULE_V4, IP_RULE_V6}) {
        EXPECT_TRUE(ipRuleExists(ipVersion, networkDefaultRule));
    }
}

void expectNetworkDefaultIpRuleDoesNotExist() {
    std::string networkDefaultRule =
            StringPrintf("%u:\tfrom all fwmark 0x0/0xffff iif lo", RULE_PRIORITY_DEFAULT_NETWORK);

    for (const auto& ipVersion : {IP_RULE_V4, IP_RULE_V6}) {
        EXPECT_FALSE(ipRuleExists(ipVersion, networkDefaultRule));
    }
}

void expectNetworkPermissionIpRuleExists(const char* ifName, int permission) {
    std::string networkPermissionRule = "";
    switch (permission) {
        case INetd::PERMISSION_NONE:
            networkPermissionRule =
                    StringPrintf("%u:\tfrom all fwmark 0x1ffdd/0x1ffff iif lo lookup %s",
                                 RULE_PRIORITY_EXPLICIT_NETWORK, ifName);
            break;
        case INetd::PERMISSION_NETWORK:
            networkPermissionRule =
                    StringPrintf("%u:\tfrom all fwmark 0x5ffdd/0x5ffff iif lo lookup %s",
                                 RULE_PRIORITY_EXPLICIT_NETWORK, ifName);
            break;
        case INetd::PERMISSION_SYSTEM:
            networkPermissionRule =
                    StringPrintf("%u:\tfrom all fwmark 0xdffdd/0xdffff iif lo lookup %s",
                                 RULE_PRIORITY_EXPLICIT_NETWORK, ifName);
            break;
    }

    for (const auto& ipVersion : {IP_RULE_V4, IP_RULE_V6}) {
        EXPECT_TRUE(ipRuleExists(ipVersion, networkPermissionRule));
    }
}

// TODO: It is a duplicate function, need to remove it
bool iptablesNetworkPermissionIptablesRuleExists(const char* binary, const char* chainName,
                                                 const std::string& expectedInterface,
                                                 const std::string& expectedRule,
                                                 const char* table) {
    std::vector<std::string> rules = listIptablesRuleByTable(binary, table, chainName);
    for (const auto& rule : rules) {
        if (rule.find(expectedInterface) != std::string::npos) {
            if (rule.find(expectedRule) != std::string::npos) {
                return true;
            }
        }
    }
    return false;
}

void expectNetworkPermissionIptablesRuleExists(const char* ifName, int permission) {
    static const char ROUTECTRL_INPUT[] = "routectrl_mangle_INPUT";
    std::string networkIncomingPacketMarkRule = "";
    switch (permission) {
        case INetd::PERMISSION_NONE:
            networkIncomingPacketMarkRule = "MARK xset 0x3ffdd/0xffefffff";
            break;
        case INetd::PERMISSION_NETWORK:
            networkIncomingPacketMarkRule = "MARK xset 0x7ffdd/0xffefffff";
            break;
        case INetd::PERMISSION_SYSTEM:
            networkIncomingPacketMarkRule = "MARK xset 0xfffdd/0xffefffff";
            break;
    }

    for (const auto& binary : {IPTABLES_PATH, IP6TABLES_PATH}) {
        EXPECT_TRUE(iptablesNetworkPermissionIptablesRuleExists(
                binary, ROUTECTRL_INPUT, ifName, networkIncomingPacketMarkRule, MANGLE_TABLE));
    }
}

}  // namespace

TEST_F(NetdBinderTest, StrictSetUidCleartextPenalty) {
    binder::Status status;
    int32_t uid = randomUid();

    // setUidCleartextPenalty Policy:Log with randomUid
    status = mNetd->strictUidCleartextPenalty(uid, INetd::PENALTY_POLICY_LOG);
    EXPECT_TRUE(status.isOk()) << status.exceptionMessage();
    expectStrictSetUidLog(uid);

    // setUidCleartextPenalty Policy:Accept with randomUid
    status = mNetd->strictUidCleartextPenalty(uid, INetd::PENALTY_POLICY_ACCEPT);
    expectStrictSetUidAccept(uid);

    // setUidCleartextPenalty Policy:Reject with randomUid
    status = mNetd->strictUidCleartextPenalty(uid, INetd::PENALTY_POLICY_REJECT);
    EXPECT_TRUE(status.isOk()) << status.exceptionMessage();
    expectStrictSetUidReject(uid);

    // setUidCleartextPenalty Policy:Accept with randomUid
    status = mNetd->strictUidCleartextPenalty(uid, INetd::PENALTY_POLICY_ACCEPT);
    expectStrictSetUidAccept(uid);

    // test wrong policy
    int32_t wrongPolicy = -123;
    status = mNetd->strictUidCleartextPenalty(uid, wrongPolicy);
    EXPECT_EQ(EINVAL, status.serviceSpecificErrorCode());
}

namespace {

std::vector<std::string> tryToFindProcesses(const std::string& processName, uint32_t maxTries = 1,
                                            uint32_t intervalMs = 50) {
    // Output looks like:(clatd)
    // clat          4963   850 1 12:16:51 ?     00:00:00 clatd-netd10a88 -i netd10a88 ...
    // ...
    // root          5221  5219 0 12:18:12 ?     00:00:00 sh -c ps -Af | grep ' clatd-netdcc1a0'

    // (dnsmasq)
    // dns_tether    4620   792 0 16:51:28 ?     00:00:00 dnsmasq --keep-in-foreground ...

    if (maxTries == 0) return {};

    std::string cmd = StringPrintf("ps -Af | grep '[0-9] %s'", processName.c_str());
    std::vector<std::string> result;
    for (uint32_t run = 1;;) {
        result = runCommand(cmd);
        if (result.size() || ++run > maxTries) {
            break;
        }

        usleep(intervalMs * 1000);
    }
    return result;
}

void expectProcessExists(const std::string& processName) {
    EXPECT_EQ(1U, tryToFindProcesses(processName, 5 /*maxTries*/).size());
}

void expectProcessDoesNotExist(const std::string& processName) {
    EXPECT_FALSE(tryToFindProcesses(processName).size());
}

}  // namespace

TEST_F(NetdBinderTest, NetworkAddRemoveRouteToLocalExcludeTable) {
    static const struct {
        const char* ipVersion;
        const char* testDest;
        const char* testNextHop;
        const bool expectInLocalTable;
    } kTestData[] = {{IP_RULE_V6, "::/0", "fe80::", false},
                     {IP_RULE_V6, "::/0", "", false},
                     {IP_RULE_V6, "2001:db8:cafe::/64", "fe80::", false},
                     {IP_RULE_V6, "fe80::/64", "", true},
                     {IP_RULE_V6, "2001:db8:cafe::/48", "", true},
                     {IP_RULE_V6, "2001:db8:cafe::/64", "unreachable", false},
                     {IP_RULE_V6, "2001:db8:ca00::/40", "", true},
                     {IP_RULE_V4, "0.0.0.0/0", "10.251.10.1", false},
                     {IP_RULE_V4, "192.1.0.0/16", "", false},
                     {IP_RULE_V4, "192.168.0.0/15", "", false},
                     {IP_RULE_V4, "192.168.0.0/16", "", true},
                     {IP_RULE_V4, "192.168.0.0/24", "", true},
                     {IP_RULE_V4, "100.1.0.0/16", "", false},
                     {IP_RULE_V4, "100.0.0.0/8", "", false},
                     {IP_RULE_V4, "100.64.0.0/10", "", true},
                     {IP_RULE_V4, "100.64.0.0/16", "", true},
                     {IP_RULE_V4, "100.64.0.0/10", "throw", false},
                     {IP_RULE_V4, "172.0.0.0/8", "", false},
                     {IP_RULE_V4, "172.16.0.0/12", "", true},
                     {IP_RULE_V4, "172.16.0.0/16", "", true},
                     {IP_RULE_V4, "172.16.0.0/12", "unreachable", false},
                     {IP_RULE_V4, "172.32.0.0/12", "", false},
                     {IP_RULE_V4, "169.0.0.0/8", "", false},
                     {IP_RULE_V4, "169.254.0.0/16", "", true},
                     {IP_RULE_V4, "169.254.0.0/20", "", true},
                     {IP_RULE_V4, "169.254.3.0/24", "", true},
                     {IP_RULE_V4, "170.254.0.0/16", "", false},
                     {IP_RULE_V4, "10.0.0.0/8", "", true},
                     {IP_RULE_V4, "10.0.0.0/7", "", false},
                     {IP_RULE_V4, "10.0.0.0/16", "", true},
                     {IP_RULE_V4, "10.251.0.0/16", "", true},
                     {IP_RULE_V4, "10.251.250.0/24", "", true},
                     {IP_RULE_V4, "10.251.10.2/31", "throw", false},
                     {IP_RULE_V4, "10.251.10.2/31", "unreachable", false}};

    // To ensure that the nexthops for the above are reachable.
    // Otherwise, the routes can't be created.
    static const struct {
        const char* ipVersion;
        const char* testDest;
        const char* testNextHop;
    } kDirectlyConnectedRoutes[] = {
            {IP_RULE_V4, "10.251.10.0/30", ""},
            {IP_RULE_V6, "2001:db8::/32", ""},
    };

    // This should ba aligned with V4_FIXED_LOCAL_PREFIXES in system/netd/server/RouteController.cpp
    // An expandable array for fixed local prefix though it's only one element now.
    static const char* kV4LocalPrefixes[] = {"224.0.0.0/24"};

    // Add test physical network
    const auto& config = makeNativeNetworkConfig(TEST_NETID1, NativeNetworkType::PHYSICAL,
                                                 INetd::PERMISSION_NONE, false, false);
    EXPECT_TRUE(mNetd->networkCreate(config).isOk());
    EXPECT_TRUE(mNetd->networkAddInterface(TEST_NETID1, sTun.name()).isOk());

    // Get current default network NetId
    binder::Status status = mNetd->networkGetDefault(&mStoredDefaultNetwork);
    ASSERT_TRUE(status.isOk()) << status.exceptionMessage();

    // Set default network
    EXPECT_TRUE(mNetd->networkSetDefault(TEST_NETID1).isOk());

    std::string localTableName = std::string(sTun.name() + "_local");

    // Verify the fixed routes exist in the local table.
    for (size_t i = 0; i < std::size(kV4LocalPrefixes); i++) {
        expectNetworkRouteExists(IP_RULE_V4, sTun.name(), kV4LocalPrefixes[i], "",
                                 localTableName.c_str());
    }

    // Set up link-local routes for connectivity to the "gateway"
    for (size_t i = 0; i < std::size(kDirectlyConnectedRoutes); i++) {
        const auto& td = kDirectlyConnectedRoutes[i];

        binder::Status status =
                mNetd->networkAddRoute(TEST_NETID1, sTun.name(), td.testDest, td.testNextHop);
        EXPECT_TRUE(status.isOk()) << status.exceptionMessage();
        expectNetworkRouteExists(td.ipVersion, sTun.name(), td.testDest, td.testNextHop,
                                 sTun.name().c_str());
        // Verify routes in local table
        expectNetworkRouteExists(td.ipVersion, sTun.name(), td.testDest, td.testNextHop,
                                 localTableName.c_str());
    }

    for (size_t i = 0; i < std::size(kTestData); i++) {
        const auto& td = kTestData[i];
        SCOPED_TRACE(StringPrintf("case ip:%s, dest:%s, nexHop:%s, expect:%d", td.ipVersion,
                                  td.testDest, td.testNextHop, td.expectInLocalTable));
        binder::Status status =
                mNetd->networkAddRoute(TEST_NETID1, sTun.name(), td.testDest, td.testNextHop);
        EXPECT_TRUE(status.isOk()) << status.exceptionMessage();
        // Verify routes in local table
        if (td.expectInLocalTable) {
            expectNetworkRouteExists(td.ipVersion, sTun.name(), td.testDest, td.testNextHop,
                                     localTableName.c_str());
        } else {
            expectNetworkRouteDoesNotExist(td.ipVersion, sTun.name(), td.testDest, td.testNextHop,
                                           localTableName.c_str());
        }

        status = mNetd->networkRemoveRoute(TEST_NETID1, sTun.name(), td.testDest, td.testNextHop);
        EXPECT_TRUE(status.isOk()) << status.exceptionMessage();
        expectNetworkRouteDoesNotExist(td.ipVersion, sTun.name(), td.testDest, td.testNextHop,
                                       localTableName.c_str());
    }

    for (size_t i = 0; i < std::size(kDirectlyConnectedRoutes); i++) {
        const auto& td = kDirectlyConnectedRoutes[i];
        status = mNetd->networkRemoveRoute(TEST_NETID1, sTun.name(), td.testDest, td.testNextHop);
        EXPECT_TRUE(status.isOk()) << status.exceptionMessage();
    }

    // Set default network back
    status = mNetd->networkSetDefault(mStoredDefaultNetwork);

    // Remove test physical network
    EXPECT_TRUE(mNetd->networkDestroy(TEST_NETID1).isOk());
}

namespace {

bool getIpfwdV4Enable() {
    static const char ipv4IpfwdCmd[] = "cat /proc/sys/net/ipv4/ip_forward";
    std::vector<std::string> result = runCommand(ipv4IpfwdCmd);
    EXPECT_TRUE(!result.empty());
    int v4Enable = std::stoi(result[0]);
    return v4Enable;
}

bool getIpfwdV6Enable() {
    static const char ipv6IpfwdCmd[] = "cat /proc/sys/net/ipv6/conf/all/forwarding";
    std::vector<std::string> result = runCommand(ipv6IpfwdCmd);
    EXPECT_TRUE(!result.empty());
    int v6Enable = std::stoi(result[0]);
    return v6Enable;
}

void expectIpfwdEnable(bool enable) {
    int enableIPv4 = getIpfwdV4Enable();
    int enableIPv6 = getIpfwdV6Enable();
    EXPECT_EQ(enable, enableIPv4);
    EXPECT_EQ(enable, enableIPv6);
}

bool ipRuleIpfwdExists(const char* ipVersion, const std::string& ipfwdRule) {
    std::vector<std::string> rules = listIpRules(ipVersion);
    for (const auto& rule : rules) {
        if (rule.find(ipfwdRule) != std::string::npos) {
            return true;
        }
    }
    return false;
}

void expectIpfwdRuleExists(const char* fromIf, const char* toIf) {
    std::string ipfwdRule =
            StringPrintf("%u:\tfrom all iif %s lookup %s ", RULE_PRIORITY_TETHERING, fromIf, toIf);

    for (const auto& ipVersion : {IP_RULE_V4, IP_RULE_V6}) {
        EXPECT_TRUE(ipRuleIpfwdExists(ipVersion, ipfwdRule));
    }
}

void expectIpfwdRuleNotExists(const char* fromIf, const char* toIf) {
    std::string ipfwdRule =
            StringPrintf("%u:\tfrom all iif %s lookup %s ", RULE_PRIORITY_TETHERING, fromIf, toIf);

    for (const auto& ipVersion : {IP_RULE_V4, IP_RULE_V6}) {
        EXPECT_FALSE(ipRuleIpfwdExists(ipVersion, ipfwdRule));
    }
}

}  // namespace

TEST_F(NetdBinderTest, TestIpfwdEnableDisableStatusForwarding) {
    // Get ipfwd requester list from Netd
    std::vector<std::string> requesterList;
    binder::Status status = mNetd->ipfwdGetRequesterList(&requesterList);
    EXPECT_TRUE(status.isOk()) << status.exceptionMessage();

    bool ipfwdEnabled;
    if (requesterList.size() == 0) {
        // No requester in Netd, ipfwd should be disabled
        // So add one test requester and verify
        status = mNetd->ipfwdEnableForwarding("TestRequester");
        EXPECT_TRUE(status.isOk()) << status.exceptionMessage();

        expectIpfwdEnable(true);
        status = mNetd->ipfwdEnabled(&ipfwdEnabled);
        EXPECT_TRUE(status.isOk()) << status.exceptionMessage();
        EXPECT_TRUE(ipfwdEnabled);

        // Remove test one, verify again
        status = mNetd->ipfwdDisableForwarding("TestRequester");
        EXPECT_TRUE(status.isOk()) << status.exceptionMessage();

        expectIpfwdEnable(false);
        status = mNetd->ipfwdEnabled(&ipfwdEnabled);
        EXPECT_TRUE(status.isOk()) << status.exceptionMessage();
        EXPECT_FALSE(ipfwdEnabled);
    } else {
        // Disable all requesters
        for (const auto& requester : requesterList) {
            status = mNetd->ipfwdDisableForwarding(requester);
            EXPECT_TRUE(status.isOk()) << status.exceptionMessage();
        }

        // After disable all requester, ipfwd should be disabled
        expectIpfwdEnable(false);
        status = mNetd->ipfwdEnabled(&ipfwdEnabled);
        EXPECT_TRUE(status.isOk()) << status.exceptionMessage();
        EXPECT_FALSE(ipfwdEnabled);

        // Enable them back
        for (const auto& requester : requesterList) {
            status = mNetd->ipfwdEnableForwarding(requester);
            EXPECT_TRUE(status.isOk()) << status.exceptionMessage();
        }

        // ipfwd should be enabled
        expectIpfwdEnable(true);
        status = mNetd->ipfwdEnabled(&ipfwdEnabled);
        EXPECT_TRUE(status.isOk()) << status.exceptionMessage();
        EXPECT_TRUE(ipfwdEnabled);
    }
}

TEST_F(NetdBinderTest, TestIpfwdAddRemoveInterfaceForward) {
    // Add test physical network
    auto config = makeNativeNetworkConfig(TEST_NETID1, NativeNetworkType::PHYSICAL,
                                          INetd::PERMISSION_NONE, false, false);
    EXPECT_TRUE(mNetd->networkCreate(config).isOk());
    EXPECT_TRUE(mNetd->networkAddInterface(TEST_NETID1, sTun.name()).isOk());

    config.netId = TEST_NETID2;
    EXPECT_TRUE(mNetd->networkCreate(config).isOk());
    EXPECT_TRUE(mNetd->networkAddInterface(TEST_NETID2, sTun2.name()).isOk());

    binder::Status status = mNetd->ipfwdAddInterfaceForward(sTun.name(), sTun2.name());
    EXPECT_TRUE(status.isOk()) << status.exceptionMessage();
    expectIpfwdRuleExists(sTun.name().c_str(), sTun2.name().c_str());

    status = mNetd->ipfwdRemoveInterfaceForward(sTun.name(), sTun2.name());
    EXPECT_TRUE(status.isOk()) << status.exceptionMessage();
    expectIpfwdRuleNotExists(sTun.name().c_str(), sTun2.name().c_str());
}

namespace {

constexpr char BANDWIDTH_INPUT[] = "bw_INPUT";
constexpr char BANDWIDTH_OUTPUT[] = "bw_OUTPUT";
constexpr char BANDWIDTH_FORWARD[] = "bw_FORWARD";
constexpr char BANDWIDTH_NAUGHTY[] = "bw_penalty_box";
constexpr char BANDWIDTH_ALERT[] = "bw_global_alert";

// TODO: Move iptablesTargetsExists and listIptablesRuleByTable to the top.
//       Use either a std::vector<std::string> of things to match, or a variadic function.
bool iptablesTargetsExists(const char* binary, int expectedCount, const char* table,
                           const char* chainName, const std::string& expectedTargetA,
                           const std::string& expectedTargetB) {
    std::vector<std::string> rules = listIptablesRuleByTable(binary, table, chainName);
    int matchCount = 0;

    for (const auto& rule : rules) {
        if (rule.find(expectedTargetA) != std::string::npos) {
            if (rule.find(expectedTargetB) != std::string::npos) {
                matchCount++;
            }
        }
    }
    return matchCount == expectedCount;
}

void expectXtQuotaValueEqual(const char* ifname, long quotaBytes) {
    std::string path = StringPrintf("/proc/net/xt_quota/%s", ifname);
    std::string result = "";

    EXPECT_TRUE(ReadFileToString(path, &result));
    // Quota value might be decreased while matching packets
    EXPECT_GE(quotaBytes, std::stol(Trim(result)));
}

void expectBandwidthInterfaceQuotaRuleExists(const char* ifname, long quotaBytes) {
    std::string BANDWIDTH_COSTLY_IF = StringPrintf("bw_costly_%s", ifname);
    std::string quotaRule = StringPrintf("quota %s", ifname);

    for (const auto& binary : {IPTABLES_PATH, IP6TABLES_PATH}) {
        EXPECT_TRUE(iptablesTargetsExists(binary, 1, FILTER_TABLE, BANDWIDTH_INPUT, ifname,
                                          BANDWIDTH_COSTLY_IF));
        EXPECT_TRUE(iptablesTargetsExists(binary, 1, FILTER_TABLE, BANDWIDTH_OUTPUT, ifname,
                                          BANDWIDTH_COSTLY_IF));
        EXPECT_TRUE(iptablesTargetsExists(binary, 2, FILTER_TABLE, BANDWIDTH_FORWARD, ifname,
                                          BANDWIDTH_COSTLY_IF));
        EXPECT_TRUE(iptablesRuleExists(binary, BANDWIDTH_COSTLY_IF.c_str(), BANDWIDTH_NAUGHTY));
        EXPECT_TRUE(iptablesRuleExists(binary, BANDWIDTH_COSTLY_IF.c_str(), quotaRule));
    }
    expectXtQuotaValueEqual(ifname, quotaBytes);
}

void expectBandwidthInterfaceQuotaRuleDoesNotExist(const char* ifname) {
    std::string BANDWIDTH_COSTLY_IF = StringPrintf("bw_costly_%s", ifname);
    std::string quotaRule = StringPrintf("quota %s", ifname);

    for (const auto& binary : {IPTABLES_PATH, IP6TABLES_PATH}) {
        EXPECT_FALSE(iptablesTargetsExists(binary, 1, FILTER_TABLE, BANDWIDTH_INPUT, ifname,
                                           BANDWIDTH_COSTLY_IF));
        EXPECT_FALSE(iptablesTargetsExists(binary, 1, FILTER_TABLE, BANDWIDTH_OUTPUT, ifname,
                                           BANDWIDTH_COSTLY_IF));
        EXPECT_FALSE(iptablesTargetsExists(binary, 2, FILTER_TABLE, BANDWIDTH_FORWARD, ifname,
                                           BANDWIDTH_COSTLY_IF));
        EXPECT_FALSE(iptablesRuleExists(binary, BANDWIDTH_COSTLY_IF.c_str(), BANDWIDTH_NAUGHTY));
        EXPECT_FALSE(iptablesRuleExists(binary, BANDWIDTH_COSTLY_IF.c_str(), quotaRule));
    }
}

void expectBandwidthInterfaceAlertRuleExists(const char* ifname, long alertBytes) {
    std::string BANDWIDTH_COSTLY_IF = StringPrintf("bw_costly_%s", ifname);
    std::string alertRule = StringPrintf("quota %sAlert", ifname);
    std::string alertName = StringPrintf("%sAlert", ifname);

    for (const auto& binary : {IPTABLES_PATH, IP6TABLES_PATH}) {
        EXPECT_TRUE(iptablesRuleExists(binary, BANDWIDTH_COSTLY_IF.c_str(), alertRule));
    }
    expectXtQuotaValueEqual(alertName.c_str(), alertBytes);
}

void expectBandwidthInterfaceAlertRuleDoesNotExist(const char* ifname) {
    std::string BANDWIDTH_COSTLY_IF = StringPrintf("bw_costly_%s", ifname);
    std::string alertRule = StringPrintf("quota %sAlert", ifname);

    for (const auto& binary : {IPTABLES_PATH, IP6TABLES_PATH}) {
        EXPECT_FALSE(iptablesRuleExists(binary, BANDWIDTH_COSTLY_IF.c_str(), alertRule));
    }
}

void expectBandwidthGlobalAlertRuleExists(long alertBytes) {
    static const char globalAlertRule[] = "quota globalAlert";
    static const char globalAlertName[] = "globalAlert";

    for (const auto& binary : {IPTABLES_PATH, IP6TABLES_PATH}) {
        EXPECT_TRUE(iptablesRuleExists(binary, BANDWIDTH_ALERT, globalAlertRule));
    }
    expectXtQuotaValueEqual(globalAlertName, alertBytes);
}

}  // namespace

TEST_F(NetdBinderTest, BandwidthSetRemoveInterfaceQuota) {
    long testQuotaBytes = 5550;

    // Add test physical network
    const auto& config = makeNativeNetworkConfig(TEST_NETID1, NativeNetworkType::PHYSICAL,
                                                 INetd::PERMISSION_NONE, false, false);
    EXPECT_TRUE(mNetd->networkCreate(config).isOk());
    EXPECT_TRUE(mNetd->networkAddInterface(TEST_NETID1, sTun.name()).isOk());

    binder::Status status = mNetd->bandwidthSetInterfaceQuota(sTun.name(), testQuotaBytes);
    EXPECT_TRUE(status.isOk()) << status.exceptionMessage();
    expectBandwidthInterfaceQuotaRuleExists(sTun.name().c_str(), testQuotaBytes);

    status = mNetd->bandwidthRemoveInterfaceQuota(sTun.name());
    EXPECT_TRUE(status.isOk()) << status.exceptionMessage();
    expectBandwidthInterfaceQuotaRuleDoesNotExist(sTun.name().c_str());

    // Remove test physical network
    EXPECT_TRUE(mNetd->networkDestroy(TEST_NETID1).isOk());
}

TEST_F(NetdBinderTest, BandwidthSetRemoveInterfaceAlert) {
    long testAlertBytes = 373;
    // Add test physical network
    const auto& config = makeNativeNetworkConfig(TEST_NETID1, NativeNetworkType::PHYSICAL,
                                                 INetd::PERMISSION_NONE, false, false);
    EXPECT_TRUE(mNetd->networkCreate(config).isOk());
    EXPECT_TRUE(mNetd->networkAddInterface(TEST_NETID1, sTun.name()).isOk());
    // Need to have a prior interface quota set to set an alert
    binder::Status status = mNetd->bandwidthSetInterfaceQuota(sTun.name(), testAlertBytes);
    status = mNetd->bandwidthSetInterfaceAlert(sTun.name(), testAlertBytes);
    EXPECT_TRUE(status.isOk()) << status.exceptionMessage();
    expectBandwidthInterfaceAlertRuleExists(sTun.name().c_str(), testAlertBytes);

    status = mNetd->bandwidthRemoveInterfaceAlert(sTun.name());
    EXPECT_TRUE(status.isOk()) << status.exceptionMessage();
    expectBandwidthInterfaceAlertRuleDoesNotExist(sTun.name().c_str());

    // Remove interface quota
    status = mNetd->bandwidthRemoveInterfaceQuota(sTun.name());
    EXPECT_TRUE(status.isOk()) << status.exceptionMessage();
    expectBandwidthInterfaceQuotaRuleDoesNotExist(sTun.name().c_str());

    // Remove test physical network
    EXPECT_TRUE(mNetd->networkDestroy(TEST_NETID1).isOk());
}

TEST_F(NetdBinderTest, BandwidthSetGlobalAlert) {
    int64_t testAlertBytes = 2097200;

    binder::Status status = mNetd->bandwidthSetGlobalAlert(testAlertBytes);
    EXPECT_TRUE(status.isOk()) << status.exceptionMessage();
    expectBandwidthGlobalAlertRuleExists(testAlertBytes);

    testAlertBytes = 2098230;
    status = mNetd->bandwidthSetGlobalAlert(testAlertBytes);
    EXPECT_TRUE(status.isOk()) << status.exceptionMessage();
    expectBandwidthGlobalAlertRuleExists(testAlertBytes);
}

TEST_F(NetdBinderTest, NetworkAddRemoveRouteUserPermission) {
    static const struct {
        const char* ipVersion;
        const char* testDest;
        const char* testNextHop;
        const bool expectSuccess;
    } kTestData[] = {
            {IP_RULE_V4, "0.0.0.0/0", "", true},
            {IP_RULE_V4, "0.0.0.0/0", "10.251.10.0", true},
            {IP_RULE_V4, "10.251.0.0/16", "", true},
            {IP_RULE_V4, "10.251.0.0/16", "10.251.10.0", true},
            {IP_RULE_V4, "10.251.0.0/16", "fe80::/64", false},
            {IP_RULE_V6, "::/0", "", true},
            {IP_RULE_V6, "::/0", "2001:db8::", true},
            {IP_RULE_V6, "2001:db8:cafe::/64", "2001:db8::", true},
            {IP_RULE_V4, "fe80::/64", "0.0.0.0", false},
            {IP_RULE_V4, "10.251.10.2/31", "throw", true},
            {IP_RULE_V4, "10.251.10.2/31", "unreachable", true},
            {IP_RULE_V4, "0.0.0.0/0", "throw", true},
            {IP_RULE_V4, "0.0.0.0/0", "unreachable", true},
            {IP_RULE_V6, "::/0", "throw", true},
            {IP_RULE_V6, "::/0", "unreachable", true},
            {IP_RULE_V6, "2001:db8:cafe::/64", "throw", true},
            {IP_RULE_V6, "2001:db8:cafe::/64", "unreachable", true},
    };

    static const struct {
        const char* ipVersion;
        const char* testDest;
        const char* testNextHop;
    } kTestDataWithNextHop[] = {
            {IP_RULE_V4, "10.251.10.0/30", ""},
            {IP_RULE_V6, "2001:db8::/32", ""},
    };

    static const char testTableLegacySystem[] = "legacy_system";
    static const char testTableLegacyNetwork[] = "legacy_network";
    const int testUid = randomUid();
    const std::vector<int32_t> testUids = {testUid};

    // Add test physical network
    const auto& config = makeNativeNetworkConfig(TEST_NETID1, NativeNetworkType::PHYSICAL,
                                                 INetd::PERMISSION_NONE, false, false);
    EXPECT_TRUE(mNetd->networkCreate(config).isOk());
    EXPECT_TRUE(mNetd->networkAddInterface(TEST_NETID1, sTun.name()).isOk());

    // Setup route for testing nextHop
    for (size_t i = 0; i < std::size(kTestDataWithNextHop); i++) {
        const auto& td = kTestDataWithNextHop[i];

        // All route for test tun will disappear once the tun interface is deleted.
        binder::Status status =
                mNetd->networkAddRoute(TEST_NETID1, sTun.name(), td.testDest, td.testNextHop);
        EXPECT_TRUE(status.isOk()) << status.exceptionMessage();
        expectNetworkRouteExists(td.ipVersion, sTun.name(), td.testDest, td.testNextHop,
                                 sTun.name().c_str());

        // Add system permission for test uid, setup route in legacy system table.
        EXPECT_TRUE(mNetd->networkSetPermissionForUser(INetd::PERMISSION_SYSTEM, testUids).isOk());

        status = mNetd->networkAddLegacyRoute(TEST_NETID1, sTun.name(), td.testDest, td.testNextHop,
                                              testUid);
        EXPECT_TRUE(status.isOk()) << status.exceptionMessage();
        expectNetworkRouteExists(td.ipVersion, sTun.name(), td.testDest, td.testNextHop,
                                 testTableLegacySystem);

        // Remove system permission for test uid, setup route in legacy network table.
        EXPECT_TRUE(mNetd->networkClearPermissionForUser(testUids).isOk());

        status = mNetd->networkAddLegacyRoute(TEST_NETID1, sTun.name(), td.testDest, td.testNextHop,
                                              testUid);
        EXPECT_TRUE(status.isOk()) << status.exceptionMessage();
        expectNetworkRouteExists(td.ipVersion, sTun.name(), td.testDest, td.testNextHop,
                                 testTableLegacyNetwork);
    }

    for (size_t i = 0; i < std::size(kTestData); i++) {
        const auto& td = kTestData[i];

        binder::Status status =
                mNetd->networkAddRoute(TEST_NETID1, sTun.name(), td.testDest, td.testNextHop);
        if (td.expectSuccess) {
            EXPECT_TRUE(status.isOk()) << status.exceptionMessage();
            expectNetworkRouteExists(td.ipVersion, sTun.name(), td.testDest, td.testNextHop,
                                     sTun.name().c_str());
        } else {
            EXPECT_EQ(binder::Status::EX_SERVICE_SPECIFIC, status.exceptionCode());
            EXPECT_NE(0, status.serviceSpecificErrorCode());
        }

        status = mNetd->networkRemoveRoute(TEST_NETID1, sTun.name(), td.testDest, td.testNextHop);
        if (td.expectSuccess) {
            EXPECT_TRUE(status.isOk()) << status.exceptionMessage();
            expectNetworkRouteDoesNotExist(td.ipVersion, sTun.name(), td.testDest, td.testNextHop,
                                           sTun.name().c_str());
        } else {
            EXPECT_EQ(binder::Status::EX_SERVICE_SPECIFIC, status.exceptionCode());
            EXPECT_NE(0, status.serviceSpecificErrorCode());
        }

        // Add system permission for test uid, route will be added into legacy system table.
        EXPECT_TRUE(mNetd->networkSetPermissionForUser(INetd::PERMISSION_SYSTEM, testUids).isOk());

        status = mNetd->networkAddLegacyRoute(TEST_NETID1, sTun.name(), td.testDest, td.testNextHop,
                                              testUid);
        if (td.expectSuccess) {
            EXPECT_TRUE(status.isOk()) << status.exceptionMessage();
            expectNetworkRouteExists(td.ipVersion, sTun.name(), td.testDest, td.testNextHop,
                                     testTableLegacySystem);
        } else {
            EXPECT_EQ(binder::Status::EX_SERVICE_SPECIFIC, status.exceptionCode());
            EXPECT_NE(0, status.serviceSpecificErrorCode());
        }

        status = mNetd->networkRemoveLegacyRoute(TEST_NETID1, sTun.name(), td.testDest,
                                                 td.testNextHop, testUid);
        if (td.expectSuccess) {
            EXPECT_TRUE(status.isOk()) << status.exceptionMessage();
            expectNetworkRouteDoesNotExist(td.ipVersion, sTun.name(), td.testDest, td.testNextHop,
                                           testTableLegacySystem);
        } else {
            EXPECT_EQ(binder::Status::EX_SERVICE_SPECIFIC, status.exceptionCode());
            EXPECT_NE(0, status.serviceSpecificErrorCode());
        }

        // Remove system permission for test uid, route will be added into legacy network table.
        EXPECT_TRUE(mNetd->networkClearPermissionForUser(testUids).isOk());

        status = mNetd->networkAddLegacyRoute(TEST_NETID1, sTun.name(), td.testDest, td.testNextHop,
                                              testUid);
        if (td.expectSuccess) {
            EXPECT_TRUE(status.isOk()) << status.exceptionMessage();
            expectNetworkRouteExists(td.ipVersion, sTun.name(), td.testDest, td.testNextHop,
                                     testTableLegacyNetwork);
        } else {
            EXPECT_EQ(binder::Status::EX_SERVICE_SPECIFIC, status.exceptionCode());
            EXPECT_NE(0, status.serviceSpecificErrorCode());
        }

        status = mNetd->networkRemoveLegacyRoute(TEST_NETID1, sTun.name(), td.testDest,
                                                 td.testNextHop, testUid);
        if (td.expectSuccess) {
            EXPECT_TRUE(status.isOk()) << status.exceptionMessage();
            expectNetworkRouteDoesNotExist(td.ipVersion, sTun.name(), td.testDest, td.testNextHop,
                                           testTableLegacyNetwork);
        } else {
            EXPECT_EQ(binder::Status::EX_SERVICE_SPECIFIC, status.exceptionCode());
            EXPECT_NE(0, status.serviceSpecificErrorCode());
        }
    }

    /*
     * Test networkUpdateRouteParcel behavior in case of route MTU change.
     *
     * Change of route MTU should be treated as an update of the route:
     * - networkUpdateRouteParcel should succeed and update route MTU.
     */
    for (size_t i = 0; i < std::size(kTestData); i++) {
        const auto& td = kTestData[i];
        int mtu = (i % 2) ? 1480 : 1280;

        android::net::RouteInfoParcel parcel;
        parcel.ifName = sTun.name();
        parcel.destination = td.testDest;
        parcel.nextHop = td.testNextHop;
        parcel.mtu = mtu;
        binder::Status status = mNetd->networkAddRouteParcel(TEST_NETID1, parcel);
        if (td.expectSuccess) {
            EXPECT_TRUE(status.isOk()) << status.exceptionMessage();
            expectNetworkRouteExistsWithMtu(td.ipVersion, sTun.name(), td.testDest, td.testNextHop,
                                            std::to_string(parcel.mtu), sTun.name().c_str());
        } else {
            EXPECT_EQ(binder::Status::EX_SERVICE_SPECIFIC, status.exceptionCode());
            EXPECT_NE(0, status.serviceSpecificErrorCode());
        }

        parcel.mtu = 1337;
        status = mNetd->networkUpdateRouteParcel(TEST_NETID1, parcel);
        if (td.expectSuccess) {
            EXPECT_TRUE(status.isOk()) << status.exceptionMessage();
            expectNetworkRouteExistsWithMtu(td.ipVersion, sTun.name(), td.testDest, td.testNextHop,
                                            std::to_string(parcel.mtu), sTun.name().c_str());
        } else {
            EXPECT_EQ(binder::Status::EX_SERVICE_SPECIFIC, status.exceptionCode());
            EXPECT_NE(0, status.serviceSpecificErrorCode());
        }

        status = mNetd->networkRemoveRouteParcel(TEST_NETID1, parcel);
        if (td.expectSuccess) {
            EXPECT_TRUE(status.isOk()) << status.exceptionMessage();
            expectNetworkRouteDoesNotExist(td.ipVersion, sTun.name(), td.testDest, td.testNextHop,
                                           sTun.name().c_str());
        } else {
            EXPECT_EQ(binder::Status::EX_SERVICE_SPECIFIC, status.exceptionCode());
            EXPECT_NE(0, status.serviceSpecificErrorCode());
        }
    }

    /*
     * Test network[Update|Add]RouteParcel behavior in case of route type change.
     *
     * Change of route type should be treated as an update of the route:
     * - networkUpdateRouteParcel should succeed and update route type.
     * - networkAddRouteParcel should silently fail, because the route already exists. Route type
     *   should not be changed in this case.
     */
    for (size_t i = 0; i < std::size(kTestData); i++) {
        const auto& td = kTestData[i];

        if (!td.expectSuccess) {
            continue;
        }

        android::net::RouteInfoParcel parcel;
        parcel.ifName = sTun.name();
        parcel.destination = td.testDest;
        parcel.nextHop = td.testNextHop;
        parcel.mtu = 1280;
        binder::Status status = mNetd->networkAddRouteParcel(TEST_NETID1, parcel);
        EXPECT_TRUE(status.isOk()) << status.exceptionMessage();
        expectNetworkRouteExistsWithMtu(td.ipVersion, sTun.name(), td.testDest, td.testNextHop,
                                        std::to_string(parcel.mtu), sTun.name().c_str());

        parcel.nextHop = parcel.nextHop == "throw" ? "unreachable" : "throw";
        const char* oldNextHop = td.testNextHop;
        const char* newNextHop = parcel.nextHop.c_str();

        // Trying to add same route with changed type, this should silently fail.
        status = mNetd->networkAddRouteParcel(TEST_NETID1, parcel);
        // No error reported.
        EXPECT_TRUE(status.isOk()) << status.exceptionMessage();
        // Old route still exists.
        expectNetworkRouteExistsWithMtu(td.ipVersion, sTun.name(), td.testDest, oldNextHop,
                                        std::to_string(parcel.mtu), sTun.name().c_str());
        // New route was not actually added.
        expectNetworkRouteDoesNotExistWithMtu(td.ipVersion, sTun.name(), td.testDest, newNextHop,
                                              std::to_string(parcel.mtu), sTun.name().c_str());

        // Update should succeed.
        status = mNetd->networkUpdateRouteParcel(TEST_NETID1, parcel);
        EXPECT_TRUE(status.isOk()) << status.exceptionMessage();
        expectNetworkRouteExistsWithMtu(td.ipVersion, sTun.name(), td.testDest, newNextHop,
                                        std::to_string(parcel.mtu), sTun.name().c_str());
        expectNetworkRouteDoesNotExistWithMtu(td.ipVersion, sTun.name(), td.testDest, oldNextHop,
                                              std::to_string(parcel.mtu), sTun.name().c_str());

        status = mNetd->networkRemoveRouteParcel(TEST_NETID1, parcel);
        EXPECT_TRUE(status.isOk()) << status.exceptionMessage();
        expectNetworkRouteDoesNotExistWithMtu(td.ipVersion, sTun.name(), td.testDest, newNextHop,
                                              std::to_string(parcel.mtu), sTun.name().c_str());
    }

    // Remove test physical network
    EXPECT_TRUE(mNetd->networkDestroy(TEST_NETID1).isOk());
}

TEST_F(NetdBinderTest, NetworkPermissionDefault) {
    // Add test physical network
    const auto& config = makeNativeNetworkConfig(TEST_NETID1, NativeNetworkType::PHYSICAL,
                                                 INetd::PERMISSION_NONE, false, false);
    EXPECT_TRUE(mNetd->networkCreate(config).isOk());
    EXPECT_TRUE(mNetd->networkAddInterface(TEST_NETID1, sTun.name()).isOk());

    // Get current default network NetId
    binder::Status status = mNetd->networkGetDefault(&mStoredDefaultNetwork);
    ASSERT_TRUE(status.isOk()) << status.exceptionMessage();

    // Test SetDefault
    status = mNetd->networkSetDefault(TEST_NETID1);
    EXPECT_TRUE(status.isOk()) << status.exceptionMessage();
    expectNetworkDefaultIpRuleExists(sTun.name().c_str());

    status = mNetd->networkClearDefault();
    EXPECT_TRUE(status.isOk()) << status.exceptionMessage();
    expectNetworkDefaultIpRuleDoesNotExist();

    // Set default network back
    status = mNetd->networkSetDefault(mStoredDefaultNetwork);
    EXPECT_TRUE(status.isOk()) << status.exceptionMessage();

    // Test SetPermission
    status = mNetd->networkSetPermissionForNetwork(TEST_NETID1, INetd::PERMISSION_SYSTEM);
    EXPECT_TRUE(status.isOk()) << status.exceptionMessage();
    expectNetworkPermissionIpRuleExists(sTun.name().c_str(), INetd::PERMISSION_SYSTEM);
    expectNetworkPermissionIptablesRuleExists(sTun.name().c_str(), INetd::PERMISSION_SYSTEM);

    status = mNetd->networkSetPermissionForNetwork(TEST_NETID1, INetd::PERMISSION_NONE);
    EXPECT_TRUE(status.isOk()) << status.exceptionMessage();
    expectNetworkPermissionIpRuleExists(sTun.name().c_str(), INetd::PERMISSION_NONE);
    expectNetworkPermissionIptablesRuleExists(sTun.name().c_str(), INetd::PERMISSION_NONE);

    // Remove test physical network
    EXPECT_TRUE(mNetd->networkDestroy(TEST_NETID1).isOk());
}

TEST_F(NetdBinderTest, NetworkSetProtectAllowDeny) {
    binder::Status status = mNetd->networkSetProtectAllow(TEST_UID1);
    EXPECT_TRUE(status.isOk()) << status.exceptionMessage();
    bool ret = false;
    status = mNetd->networkCanProtect(TEST_UID1, &ret);
    EXPECT_TRUE(ret);

    status = mNetd->networkSetProtectDeny(TEST_UID1);
    EXPECT_TRUE(status.isOk()) << status.exceptionMessage();

    // Clear uid permission before calling networkCanProtect to ensure
    // the call won't be affected by uid permission.
    EXPECT_TRUE(mNetd->networkClearPermissionForUser({TEST_UID1}).isOk());

    status = mNetd->networkCanProtect(TEST_UID1, &ret);
    EXPECT_FALSE(ret);
}

namespace {

int readIntFromPath(const std::string& path) {
    std::string result = "";
    EXPECT_TRUE(ReadFileToString(path, &result));
    return std::stoi(result);
}

int getTetherAcceptIPv6Ra(const std::string& ifName) {
    std::string path = StringPrintf("/proc/sys/net/ipv6/conf/%s/accept_ra", ifName.c_str());
    return readIntFromPath(path);
}

bool getTetherAcceptIPv6Dad(const std::string& ifName) {
    std::string path = StringPrintf("/proc/sys/net/ipv6/conf/%s/accept_dad", ifName.c_str());
    return readIntFromPath(path);
}

int getTetherIPv6DadTransmits(const std::string& ifName) {
    std::string path = StringPrintf("/proc/sys/net/ipv6/conf/%s/dad_transmits", ifName.c_str());
    return readIntFromPath(path);
}

bool getTetherEnableIPv6(const std::string& ifName) {
    std::string path = StringPrintf("/proc/sys/net/ipv6/conf/%s/disable_ipv6", ifName.c_str());
    int disableIPv6 = readIntFromPath(path);
    return !disableIPv6;
}

bool interfaceListContains(const std::vector<std::string>& ifList, const std::string& ifName) {
    for (const auto& iface : ifList) {
        if (iface == ifName) {
            return true;
        }
    }
    return false;
}

void expectTetherInterfaceConfigureForIPv6Router(const std::string& ifName) {
    EXPECT_EQ(getTetherAcceptIPv6Ra(ifName), 0);
    EXPECT_FALSE(getTetherAcceptIPv6Dad(ifName));
    EXPECT_EQ(getTetherIPv6DadTransmits(ifName), 0);
    EXPECT_TRUE(getTetherEnableIPv6(ifName));
}

void expectTetherInterfaceConfigureForIPv6Client(const std::string& ifName) {
    EXPECT_EQ(getTetherAcceptIPv6Ra(ifName), 2);
    EXPECT_TRUE(getTetherAcceptIPv6Dad(ifName));
    EXPECT_EQ(getTetherIPv6DadTransmits(ifName), 1);
    EXPECT_FALSE(getTetherEnableIPv6(ifName));
}

void expectTetherInterfaceExists(const std::vector<std::string>& ifList,
                                 const std::string& ifName) {
    EXPECT_TRUE(interfaceListContains(ifList, ifName));
}

void expectTetherInterfaceNotExists(const std::vector<std::string>& ifList,
                                    const std::string& ifName) {
    EXPECT_FALSE(interfaceListContains(ifList, ifName));
}

void expectTetherDnsListEquals(const std::vector<std::string>& dnsList,
                               const std::vector<std::string>& testDnsAddrs) {
    EXPECT_TRUE(dnsList == testDnsAddrs);
}

}  // namespace

TEST_F(NetdBinderTest, TetherStartStopStatus) {
    std::vector<std::string> noDhcpRange = {};
    for (bool usingLegacyDnsProxy : {true, false}) {
        android::net::TetherConfigParcel config;
        config.usingLegacyDnsProxy = usingLegacyDnsProxy;
        config.dhcpRanges = noDhcpRange;
        binder::Status status = mNetd->tetherStartWithConfiguration(config);
        EXPECT_TRUE(status.isOk()) << status.exceptionMessage();
        SCOPED_TRACE(StringPrintf("usingLegacyDnsProxy: %d", usingLegacyDnsProxy));
        if (usingLegacyDnsProxy == true) {
            expectProcessExists(DNSMASQ);
        } else {
            expectProcessDoesNotExist(DNSMASQ);
        }

        bool tetherEnabled;
        status = mNetd->tetherIsEnabled(&tetherEnabled);
        EXPECT_TRUE(status.isOk()) << status.exceptionMessage();
        EXPECT_TRUE(tetherEnabled);

        status = mNetd->tetherStop();
        EXPECT_TRUE(status.isOk()) << status.exceptionMessage();
        expectProcessDoesNotExist(DNSMASQ);

        status = mNetd->tetherIsEnabled(&tetherEnabled);
        EXPECT_TRUE(status.isOk()) << status.exceptionMessage();
        EXPECT_FALSE(tetherEnabled);
    }
}

TEST_F(NetdBinderTest, TetherInterfaceAddRemoveList) {
    // TODO: verify if dnsmasq update interface successfully

    binder::Status status = mNetd->tetherInterfaceAdd(sTun.name());
    EXPECT_TRUE(status.isOk()) << status.exceptionMessage();
    expectTetherInterfaceConfigureForIPv6Router(sTun.name());

    std::vector<std::string> ifList;
    status = mNetd->tetherInterfaceList(&ifList);
    EXPECT_TRUE(status.isOk()) << status.exceptionMessage();
    expectTetherInterfaceExists(ifList, sTun.name());

    status = mNetd->tetherInterfaceRemove(sTun.name());
    EXPECT_TRUE(status.isOk()) << status.exceptionMessage();
    expectTetherInterfaceConfigureForIPv6Client(sTun.name());

    status = mNetd->tetherInterfaceList(&ifList);
    EXPECT_TRUE(status.isOk()) << status.exceptionMessage();
    expectTetherInterfaceNotExists(ifList, sTun.name());

    // Disable IPv6 tethering will disable IPv6 abilities by changing IPv6 settings(accept_ra,
    // dad_transmits, accept_dad, disable_ipv6). See tetherInterfaceRemove in details.
    // Re-init sTun to reset the interface to prevent affecting other test that requires IPv6 with
    // the same interface.
    sTun.destroy();
    sTun.init();
}

TEST_F(NetdBinderTest, TetherDnsSetList) {
    // TODO: verify if dnsmasq update dns successfully
    std::vector<std::string> testDnsAddrs = {"192.168.1.37", "213.137.100.3",
                                             "fe80::1%" + sTun.name()};

    binder::Status status = mNetd->tetherDnsSet(TEST_NETID1, testDnsAddrs);
    EXPECT_TRUE(status.isOk()) << status.exceptionMessage();

    std::vector<std::string> dnsList;
    status = mNetd->tetherDnsList(&dnsList);
    EXPECT_TRUE(status.isOk()) << status.exceptionMessage();
    expectTetherDnsListEquals(dnsList, testDnsAddrs);
}

namespace {

std::vector<IPAddress> findDnsSockets(SockDiag* sd, unsigned numExpected) {
    std::vector<IPAddress> listenAddrs;

    // Callback lambda that finds all IPv4 sockets with source port 53.
    auto findDnsSockets = [&](uint8_t /* proto */, const inet_diag_msg* msg) {
        // Always return false, which means do not destroy this socket.
        if (msg->id.idiag_sport != htons(53)) return false;
        IPAddress addr(*(in_addr*)msg->id.idiag_src);
        listenAddrs.push_back(addr);
        return false;
    };

    // There is no way to know if dnsmasq has finished processing the update_interfaces command and
    // opened listening sockets. So, just spin a few times and return the first list of sockets
    // that is at least numExpected long.
    // Pick a relatively large timeout to avoid flaky tests, particularly when running on shared
    // devices.
    constexpr int kMaxAttempts = 50;
    constexpr int kSleepMs = 100;
    for (int i = 0; i < kMaxAttempts; i++) {
        listenAddrs.clear();
        EXPECT_EQ(0, sd->sendDumpRequest(IPPROTO_TCP, AF_INET, 1 << TCP_LISTEN))
                << "Failed to dump sockets, attempt " << i << " of " << kMaxAttempts;
        sd->readDiagMsg(IPPROTO_TCP, findDnsSockets);
        if (listenAddrs.size() >= numExpected) {
            break;
        }
        usleep(kSleepMs * 1000);
    }

    return listenAddrs;
}

}  // namespace

// Checks that when starting dnsmasq on an interface that no longer exists, it doesn't attempt to
// start on other interfaces instead.
TEST_F(NetdBinderTest, TetherDeletedInterface) {
    // Do this first so we don't need to clean up anything else if it fails.
    SockDiag sd;
    ASSERT_TRUE(sd.open()) << "Failed to open SOCK_DIAG socket";

    // Create our own TunInterfaces (so we can delete them without affecting other tests), and add
    // IP addresses to them. They must be IPv4 because tethering an interface disables and
    // re-enables IPv6 on the interface, which clears all addresses.
    TunInterface tun1, tun2;
    ASSERT_EQ(0, tun1.init());
    ASSERT_EQ(0, tun2.init());

    // Clean up. It is safe to call TunInterface::destroy multiple times.
    auto guard = android::base::make_scope_guard([&] {
        tun1.destroy();
        tun2.destroy();
        mNetd->tetherStop();
        mNetd->tetherInterfaceRemove(tun1.name());
        mNetd->tetherInterfaceRemove(tun2.name());
    });

    IPAddress addr1, addr2;
    ASSERT_TRUE(IPAddress::forString("192.0.2.1", &addr1));
    ASSERT_TRUE(IPAddress::forString("192.0.2.2", &addr2));
    EXPECT_EQ(0, tun1.addAddress(addr1.toString(), 32));
    EXPECT_EQ(0, tun2.addAddress(addr2.toString(), 32));

    // Stop tethering.
    binder::Status status = mNetd->tetherStop();
    EXPECT_TRUE(status.isOk()) << status.exceptionMessage();

    // Start dnsmasq on an interface that doesn't exist.
    // First, tether our tun interface...
    status = mNetd->tetherInterfaceAdd(tun1.name());
    EXPECT_TRUE(status.isOk()) << status.exceptionMessage();
    expectTetherInterfaceConfigureForIPv6Router(tun1.name());

    // ... then delete it...
    tun1.destroy();

    // ... then start dnsmasq.
    android::net::TetherConfigParcel config;
    config.usingLegacyDnsProxy = true;
    config.dhcpRanges = {};
    status = mNetd->tetherStartWithConfiguration(config);
    EXPECT_TRUE(status.isOk()) << status.exceptionMessage();

    // Wait for dnsmasq to start.
    expectProcessExists(DNSMASQ);

    // Make sure that netd thinks the interface is tethered (even though it doesn't exist).
    std::vector<std::string> ifList;
    status = mNetd->tetherInterfaceList(&ifList);
    EXPECT_TRUE(status.isOk()) << status.exceptionMessage();
    ASSERT_EQ(1U, ifList.size());
    EXPECT_EQ(tun1.name(), ifList[0]);

    // Give dnsmasq some time to start up.
    usleep(200 * 1000);

    // Check that dnsmasq is not listening on any IP addresses. It shouldn't, because it was only
    // told to run on tun1, and tun1 does not exist. Ensure it stays running and doesn't listen on
    // any IP addresses.
    std::vector<IPAddress> listenAddrs = findDnsSockets(&sd, 0);
    EXPECT_EQ(0U, listenAddrs.size()) << "Unexpectedly found IPv4 socket(s) listening on port 53";

    // Now add an interface to dnsmasq and check that we can see the sockets. This confirms that
    // findDnsSockets is actually able to see sockets when they exist.
    status = mNetd->tetherInterfaceAdd(tun2.name());
    EXPECT_TRUE(status.isOk()) << status.exceptionMessage();

    in_addr loopback = {htonl(INADDR_LOOPBACK)};
    listenAddrs = findDnsSockets(&sd, 2);
    EXPECT_EQ(2U, listenAddrs.size()) << "Expected exactly 2 IPv4 sockets listening on port 53";
    EXPECT_EQ(1, std::count(listenAddrs.begin(), listenAddrs.end(), addr2));
    EXPECT_EQ(1, std::count(listenAddrs.begin(), listenAddrs.end(), IPAddress(loopback)));

    // Clean up.
    status = mNetd->tetherStop();
    EXPECT_TRUE(status.isOk()) << status.exceptionMessage();

    expectProcessDoesNotExist(DNSMASQ);

    status = mNetd->tetherInterfaceRemove(tun1.name());
    EXPECT_TRUE(status.isOk()) << status.exceptionMessage();

    status = mNetd->tetherInterfaceRemove(tun2.name());
    EXPECT_TRUE(status.isOk()) << status.exceptionMessage();
}

namespace {

constexpr char FIREWALL_INPUT[] = "fw_INPUT";
constexpr char FIREWALL_OUTPUT[] = "fw_OUTPUT";
constexpr char FIREWALL_FORWARD[] = "fw_FORWARD";

void expectFirewallAllowlistMode() {
    static const char dropRule[] = "DROP       all";
    static const char rejectRule[] = "REJECT     all";
    for (const auto& binary : {IPTABLES_PATH, IP6TABLES_PATH}) {
        EXPECT_TRUE(iptablesRuleExists(binary, FIREWALL_INPUT, dropRule));
        EXPECT_TRUE(iptablesRuleExists(binary, FIREWALL_OUTPUT, rejectRule));
        EXPECT_TRUE(iptablesRuleExists(binary, FIREWALL_FORWARD, rejectRule));
    }
}

void expectFirewallDenylistMode() {
    EXPECT_EQ(2, iptablesRuleLineLength(IPTABLES_PATH, FIREWALL_INPUT));
    EXPECT_EQ(2, iptablesRuleLineLength(IPTABLES_PATH, FIREWALL_OUTPUT));
    EXPECT_EQ(2, iptablesRuleLineLength(IPTABLES_PATH, FIREWALL_FORWARD));

    // for IPv6 there is an extra OUTPUT rule to DROP ::1 sourced packets to non-loopback devices
    EXPECT_EQ(2, iptablesRuleLineLength(IP6TABLES_PATH, FIREWALL_INPUT));
    EXPECT_EQ(3, iptablesRuleLineLength(IP6TABLES_PATH, FIREWALL_OUTPUT));
    EXPECT_EQ(2, iptablesRuleLineLength(IP6TABLES_PATH, FIREWALL_FORWARD));
}

bool iptablesFirewallInterfaceFirstRuleExists(const char* binary, const char* chainName,
                                              const std::string& expectedInterface,
                                              const std::string& expectedRule) {
    std::vector<std::string> rules = listIptablesRuleByTable(binary, FILTER_TABLE, chainName);
    // Expected rule:
    // Chain fw_INPUT (1 references)
    // pkts bytes target     prot opt in     out     source               destination
    // 0     0 RETURN     all  --  expectedInterface *       0.0.0.0/0            0.0.0.0/0
    // 0     0 DROP       all  --  *      *       0.0.0.0/0            0.0.0.0/0
    int firstRuleIndex = 2;
    if (rules.size() < 4) return false;
    if (rules[firstRuleIndex].find(expectedInterface) != std::string::npos) {
        if (rules[firstRuleIndex].find(expectedRule) != std::string::npos) {
            return true;
        }
    }
    return false;
}

// TODO: It is a duplicate function, need to remove it
bool iptablesFirewallInterfaceRuleExists(const char* binary, const char* chainName,
                                         const std::string& expectedInterface,
                                         const std::string& expectedRule) {
    std::vector<std::string> rules = listIptablesRuleByTable(binary, FILTER_TABLE, chainName);
    for (const auto& rule : rules) {
        if (rule.find(expectedInterface) != std::string::npos) {
            if (rule.find(expectedRule) != std::string::npos) {
                return true;
            }
        }
    }
    return false;
}

void expectFirewallInterfaceRuleAllowExists(const std::string& ifname) {
    static const char returnRule[] = "RETURN     all";
    for (const auto& binary : {IPTABLES_PATH, IP6TABLES_PATH}) {
        EXPECT_TRUE(iptablesFirewallInterfaceFirstRuleExists(binary, FIREWALL_INPUT, ifname,
                                                             returnRule));
        EXPECT_TRUE(iptablesFirewallInterfaceFirstRuleExists(binary, FIREWALL_OUTPUT, ifname,
                                                             returnRule));
    }
}

void expectFireWallInterfaceRuleAllowDoesNotExist(const std::string& ifname) {
    static const char returnRule[] = "RETURN     all";
    for (const auto& binary : {IPTABLES_PATH, IP6TABLES_PATH}) {
        EXPECT_FALSE(
                iptablesFirewallInterfaceRuleExists(binary, FIREWALL_INPUT, ifname, returnRule));
        EXPECT_FALSE(
                iptablesFirewallInterfaceRuleExists(binary, FIREWALL_OUTPUT, ifname, returnRule));
    }
}

}  // namespace

TEST_F(NetdBinderTest, FirewallSetFirewallType) {
    binder::Status status = mNetd->firewallSetFirewallType(INetd::FIREWALL_ALLOWLIST);
    EXPECT_TRUE(status.isOk()) << status.exceptionMessage();
    expectFirewallAllowlistMode();

    status = mNetd->firewallSetFirewallType(INetd::FIREWALL_DENYLIST);
    EXPECT_TRUE(status.isOk()) << status.exceptionMessage();
    expectFirewallDenylistMode();

    // set firewall type blacklist twice
    mNetd->firewallSetFirewallType(INetd::FIREWALL_DENYLIST);
    status = mNetd->firewallSetFirewallType(INetd::FIREWALL_DENYLIST);
    EXPECT_TRUE(status.isOk()) << status.exceptionMessage();
    expectFirewallDenylistMode();

    // set firewall type whitelist twice
    mNetd->firewallSetFirewallType(INetd::FIREWALL_ALLOWLIST);
    status = mNetd->firewallSetFirewallType(INetd::FIREWALL_ALLOWLIST);
    EXPECT_TRUE(status.isOk()) << status.exceptionMessage();
    expectFirewallAllowlistMode();

    // reset firewall type to default
    status = mNetd->firewallSetFirewallType(INetd::FIREWALL_DENYLIST);
    EXPECT_TRUE(status.isOk()) << status.exceptionMessage();
    expectFirewallDenylistMode();
}

TEST_F(NetdBinderTest, FirewallSetInterfaceRule) {
    // setinterfaceRule is not supported in BLACKLIST MODE
    binder::Status status = mNetd->firewallSetFirewallType(INetd::FIREWALL_DENYLIST);
    EXPECT_TRUE(status.isOk()) << status.exceptionMessage();

    status = mNetd->firewallSetInterfaceRule(sTun.name(), INetd::FIREWALL_RULE_ALLOW);
    EXPECT_FALSE(status.isOk()) << status.exceptionMessage();

    // set WHITELIST mode first
    status = mNetd->firewallSetFirewallType(INetd::FIREWALL_ALLOWLIST);
    EXPECT_TRUE(status.isOk()) << status.exceptionMessage();

    status = mNetd->firewallSetInterfaceRule(sTun.name(), INetd::FIREWALL_RULE_ALLOW);
    EXPECT_TRUE(status.isOk()) << status.exceptionMessage();
    expectFirewallInterfaceRuleAllowExists(sTun.name());

    status = mNetd->firewallSetInterfaceRule(sTun.name(), INetd::FIREWALL_RULE_DENY);
    EXPECT_TRUE(status.isOk()) << status.exceptionMessage();
    expectFireWallInterfaceRuleAllowDoesNotExist(sTun.name());

    // reset firewall mode to default
    status = mNetd->firewallSetFirewallType(INetd::FIREWALL_DENYLIST);
    EXPECT_TRUE(status.isOk()) << status.exceptionMessage();
    expectFirewallDenylistMode();
}

namespace {

std::string hwAddrToStr(unsigned char* hwaddr) {
    return StringPrintf("%02x:%02x:%02x:%02x:%02x:%02x", hwaddr[0], hwaddr[1], hwaddr[2], hwaddr[3],
                        hwaddr[4], hwaddr[5]);
}

int ipv4NetmaskToPrefixLength(in_addr_t mask) {
    int prefixLength = 0;
    uint32_t m = ntohl(mask);
    while (m & (1 << 31)) {
        prefixLength++;
        m = m << 1;
    }
    return prefixLength;
}

std::string toStdString(const String16& s) {
    return std::string(String8(s.string()));
}

android::netdutils::StatusOr<ifreq> ioctlByIfName(const std::string& ifName, unsigned long flag) {
    const auto& sys = sSyscalls.get();
    auto fd = sys.socket(AF_INET, SOCK_DGRAM | SOCK_CLOEXEC, 0);
    EXPECT_TRUE(isOk(fd.status()));

    struct ifreq ifr = {};
    strlcpy(ifr.ifr_name, ifName.c_str(), IFNAMSIZ);

    return sys.ioctl(fd.value(), flag, &ifr);
}

std::string getInterfaceHwAddr(const std::string& ifName) {
    auto res = ioctlByIfName(ifName, SIOCGIFHWADDR);

    unsigned char hwaddr[ETH_ALEN] = {};
    if (isOk(res.status())) {
        memcpy((void*) hwaddr, &res.value().ifr_hwaddr.sa_data, ETH_ALEN);
    }

    return hwAddrToStr(hwaddr);
}

int getInterfaceIPv4Prefix(const std::string& ifName) {
    auto res = ioctlByIfName(ifName, SIOCGIFNETMASK);

    int prefixLength = 0;
    if (isOk(res.status())) {
        prefixLength = ipv4NetmaskToPrefixLength(
                ((struct sockaddr_in*) &res.value().ifr_addr)->sin_addr.s_addr);
    }

    return prefixLength;
}

std::string getInterfaceIPv4Addr(const std::string& ifName) {
    auto res = ioctlByIfName(ifName, SIOCGIFADDR);

    struct in_addr addr = {};
    if (isOk(res.status())) {
        addr.s_addr = ((struct sockaddr_in*) &res.value().ifr_addr)->sin_addr.s_addr;
    }

    return std::string(inet_ntoa(addr));
}

std::vector<std::string> getInterfaceFlags(const std::string& ifName) {
    auto res = ioctlByIfName(ifName, SIOCGIFFLAGS);

    unsigned flags = 0;
    if (isOk(res.status())) {
        flags = res.value().ifr_flags;
    }

    std::vector<std::string> ifFlags;
    ifFlags.push_back(flags & IFF_UP ? toStdString(INetd::IF_STATE_UP())
                                     : toStdString(INetd::IF_STATE_DOWN()));

    if (flags & IFF_BROADCAST) ifFlags.push_back(toStdString(INetd::IF_FLAG_BROADCAST()));
    if (flags & IFF_LOOPBACK) ifFlags.push_back(toStdString(INetd::IF_FLAG_LOOPBACK()));
    if (flags & IFF_POINTOPOINT) ifFlags.push_back(toStdString(INetd::IF_FLAG_POINTOPOINT()));
    if (flags & IFF_RUNNING) ifFlags.push_back(toStdString(INetd::IF_FLAG_RUNNING()));
    if (flags & IFF_MULTICAST) ifFlags.push_back(toStdString(INetd::IF_FLAG_MULTICAST()));

    return ifFlags;
}

bool compareListInterface(const std::vector<std::string>& interfaceList) {
    const auto& res = getIfaceNames();
    EXPECT_TRUE(isOk(res));

    std::vector<std::string> resIfList;
    resIfList.reserve(res.value().size());
    resIfList.insert(end(resIfList), begin(res.value()), end(res.value()));

    return resIfList == interfaceList;
}

int getInterfaceIPv6PrivacyExtensions(const std::string& ifName) {
    std::string path = StringPrintf("/proc/sys/net/ipv6/conf/%s/use_tempaddr", ifName.c_str());
    return readIntFromPath(path);
}

bool getInterfaceEnableIPv6(const std::string& ifName) {
    std::string path = StringPrintf("/proc/sys/net/ipv6/conf/%s/disable_ipv6", ifName.c_str());

    int disableIPv6 = readIntFromPath(path);
    return !disableIPv6;
}

int getInterfaceMtu(const std::string& ifName) {
    std::string path = StringPrintf("/sys/class/net/%s/mtu", ifName.c_str());
    return readIntFromPath(path);
}

void expectInterfaceList(const std::vector<std::string>& interfaceList) {
    EXPECT_TRUE(compareListInterface(interfaceList));
}

void expectCurrentInterfaceConfigurationEquals(const std::string& ifName,
                                               const InterfaceConfigurationParcel& interfaceCfg) {
    EXPECT_EQ(getInterfaceIPv4Addr(ifName), interfaceCfg.ipv4Addr);
    EXPECT_EQ(getInterfaceIPv4Prefix(ifName), interfaceCfg.prefixLength);
    EXPECT_EQ(getInterfaceHwAddr(ifName), interfaceCfg.hwAddr);
    EXPECT_EQ(getInterfaceFlags(ifName), interfaceCfg.flags);
}

void expectCurrentInterfaceConfigurationAlmostEqual(const InterfaceConfigurationParcel& setCfg) {
    EXPECT_EQ(getInterfaceIPv4Addr(setCfg.ifName), setCfg.ipv4Addr);
    EXPECT_EQ(getInterfaceIPv4Prefix(setCfg.ifName), setCfg.prefixLength);

    const auto& ifFlags = getInterfaceFlags(setCfg.ifName);
    for (const auto& flag : setCfg.flags) {
        EXPECT_TRUE(std::find(ifFlags.begin(), ifFlags.end(), flag) != ifFlags.end());
    }
}

void expectInterfaceIPv6PrivacyExtensions(const std::string& ifName, bool enable) {
    int v6PrivacyExtensions = getInterfaceIPv6PrivacyExtensions(ifName);
    EXPECT_EQ(v6PrivacyExtensions, enable ? 2 : 0);
}

void expectInterfaceNoAddr(const std::string& ifName) {
    // noAddr
    EXPECT_EQ(getInterfaceIPv4Addr(ifName), "0.0.0.0");
    // noPrefix
    EXPECT_EQ(getInterfaceIPv4Prefix(ifName), 0);
}

void expectInterfaceEnableIPv6(const std::string& ifName, bool enable) {
    int enableIPv6 = getInterfaceEnableIPv6(ifName);
    EXPECT_EQ(enableIPv6, enable);
}

void expectInterfaceMtu(const std::string& ifName, const int mtu) {
    int mtuSize = getInterfaceMtu(ifName);
    EXPECT_EQ(mtu, mtuSize);
}

InterfaceConfigurationParcel makeInterfaceCfgParcel(const std::string& ifName,
                                                    const std::string& addr, int prefixLength,
                                                    const std::vector<std::string>& flags) {
    InterfaceConfigurationParcel cfg;
    cfg.ifName = ifName;
    cfg.hwAddr = "";
    cfg.ipv4Addr = addr;
    cfg.prefixLength = prefixLength;
    cfg.flags = flags;
    return cfg;
}

void expectTunFlags(const InterfaceConfigurationParcel& interfaceCfg) {
    std::vector<std::string> expectedFlags = {"up", "point-to-point", "running", "multicast"};
    std::vector<std::string> unexpectedFlags = {"down", "broadcast"};

    for (const auto& flag : expectedFlags) {
        EXPECT_TRUE(std::find(interfaceCfg.flags.begin(), interfaceCfg.flags.end(), flag) !=
                    interfaceCfg.flags.end());
    }

    for (const auto& flag : unexpectedFlags) {
        EXPECT_TRUE(std::find(interfaceCfg.flags.begin(), interfaceCfg.flags.end(), flag) ==
                    interfaceCfg.flags.end());
    }
}

}  // namespace

TEST_F(NetdBinderTest, InterfaceList) {
    std::vector<std::string> interfaceListResult;

    binder::Status status = mNetd->interfaceGetList(&interfaceListResult);
    EXPECT_TRUE(status.isOk()) << status.exceptionMessage();
    expectInterfaceList(interfaceListResult);
}

TEST_F(NetdBinderTest, InterfaceGetCfg) {
    InterfaceConfigurationParcel interfaceCfgResult;

    // Add test physical network
    const auto& config = makeNativeNetworkConfig(TEST_NETID1, NativeNetworkType::PHYSICAL,
                                                 INetd::PERMISSION_NONE, false, false);
    EXPECT_TRUE(mNetd->networkCreate(config).isOk());
    EXPECT_TRUE(mNetd->networkAddInterface(TEST_NETID1, sTun.name()).isOk());

    binder::Status status = mNetd->interfaceGetCfg(sTun.name(), &interfaceCfgResult);
    EXPECT_TRUE(status.isOk()) << status.exceptionMessage();
    expectCurrentInterfaceConfigurationEquals(sTun.name(), interfaceCfgResult);
    expectTunFlags(interfaceCfgResult);

    // Remove test physical network
    EXPECT_TRUE(mNetd->networkDestroy(TEST_NETID1).isOk());
}

TEST_F(NetdBinderTest, InterfaceSetCfg) {
    const std::string testAddr = "192.0.2.3";
    const int testPrefixLength = 24;
    std::vector<std::string> upFlags = {"up"};
    std::vector<std::string> downFlags = {"down"};

    // Add test physical network
    const auto& config = makeNativeNetworkConfig(TEST_NETID1, NativeNetworkType::PHYSICAL,
                                                 INetd::PERMISSION_NONE, false, false);
    EXPECT_TRUE(mNetd->networkCreate(config).isOk());
    EXPECT_TRUE(mNetd->networkAddInterface(TEST_NETID1, sTun.name()).isOk());

    // Set tun interface down.
    auto interfaceCfg = makeInterfaceCfgParcel(sTun.name(), testAddr, testPrefixLength, downFlags);
    binder::Status status = mNetd->interfaceSetCfg(interfaceCfg);
    EXPECT_TRUE(status.isOk()) << status.exceptionMessage();
    expectCurrentInterfaceConfigurationAlmostEqual(interfaceCfg);

    // Set tun interface up again.
    interfaceCfg = makeInterfaceCfgParcel(sTun.name(), testAddr, testPrefixLength, upFlags);
    status = mNetd->interfaceSetCfg(interfaceCfg);
    EXPECT_TRUE(status.isOk()) << status.exceptionMessage();
    status = mNetd->interfaceClearAddrs(sTun.name());
    EXPECT_TRUE(status.isOk()) << status.exceptionMessage();

    // Remove test physical network
    EXPECT_TRUE(mNetd->networkDestroy(TEST_NETID1).isOk());
}

TEST_F(NetdBinderTest, InterfaceSetIPv6PrivacyExtensions) {
    // enable
    binder::Status status = mNetd->interfaceSetIPv6PrivacyExtensions(sTun.name(), true);
    EXPECT_TRUE(status.isOk()) << status.exceptionMessage();
    expectInterfaceIPv6PrivacyExtensions(sTun.name(), true);

    // disable
    status = mNetd->interfaceSetIPv6PrivacyExtensions(sTun.name(), false);
    EXPECT_TRUE(status.isOk()) << status.exceptionMessage();
    expectInterfaceIPv6PrivacyExtensions(sTun.name(), false);
}

TEST_F(NetdBinderTest, InterfaceClearAddr) {
    const std::string testAddr = "192.0.2.3";
    const int testPrefixLength = 24;
    std::vector<std::string> noFlags{};

    // Add test physical network
    const auto& config = makeNativeNetworkConfig(TEST_NETID1, NativeNetworkType::PHYSICAL,
                                                 INetd::PERMISSION_NONE, false, false);
    EXPECT_TRUE(mNetd->networkCreate(config).isOk());
    EXPECT_TRUE(mNetd->networkAddInterface(TEST_NETID1, sTun.name()).isOk());

    auto interfaceCfg = makeInterfaceCfgParcel(sTun.name(), testAddr, testPrefixLength, noFlags);
    binder::Status status = mNetd->interfaceSetCfg(interfaceCfg);
    EXPECT_TRUE(status.isOk()) << status.exceptionMessage();
    expectCurrentInterfaceConfigurationAlmostEqual(interfaceCfg);

    status = mNetd->interfaceClearAddrs(sTun.name());
    EXPECT_TRUE(status.isOk()) << status.exceptionMessage();
    expectInterfaceNoAddr(sTun.name());

    // Remove test physical network
    EXPECT_TRUE(mNetd->networkDestroy(TEST_NETID1).isOk());
}

TEST_F(NetdBinderTest, InterfaceSetEnableIPv6) {
    // Add test physical network
    const auto& config = makeNativeNetworkConfig(TEST_NETID1, NativeNetworkType::PHYSICAL,
                                                 INetd::PERMISSION_NONE, false, false);
    EXPECT_TRUE(mNetd->networkCreate(config).isOk());
    EXPECT_TRUE(mNetd->networkAddInterface(TEST_NETID1, sTun.name()).isOk());

    // disable
    binder::Status status = mNetd->interfaceSetEnableIPv6(sTun.name(), false);
    EXPECT_TRUE(status.isOk()) << status.exceptionMessage();
    expectInterfaceEnableIPv6(sTun.name(), false);

    // enable
    status = mNetd->interfaceSetEnableIPv6(sTun.name(), true);
    EXPECT_TRUE(status.isOk()) << status.exceptionMessage();
    expectInterfaceEnableIPv6(sTun.name(), true);

    // Remove test physical network
    EXPECT_TRUE(mNetd->networkDestroy(TEST_NETID1).isOk());
}

TEST_F(NetdBinderTest, InterfaceSetMtu) {
    const int currentMtu = getInterfaceMtu(sTun.name());
    const int testMtu = 1200;

    // Add test physical network
    const auto& config = makeNativeNetworkConfig(TEST_NETID1, NativeNetworkType::PHYSICAL,
                                                 INetd::PERMISSION_NONE, false, false);
    EXPECT_TRUE(mNetd->networkCreate(config).isOk());
    EXPECT_TRUE(mNetd->networkAddInterface(TEST_NETID1, sTun.name()).isOk());

    binder::Status status = mNetd->interfaceSetMtu(sTun.name(), testMtu);
    EXPECT_TRUE(status.isOk()) << status.exceptionMessage();
    expectInterfaceMtu(sTun.name(), testMtu);

    // restore the MTU back
    status = mNetd->interfaceSetMtu(sTun.name(), currentMtu);
    EXPECT_TRUE(status.isOk()) << status.exceptionMessage();

    // Remove test physical network
    EXPECT_TRUE(mNetd->networkDestroy(TEST_NETID1).isOk());
}

namespace {

constexpr const char TETHER_FORWARD[] = "tetherctrl_FORWARD";
constexpr const char TETHER_NAT_POSTROUTING[] = "tetherctrl_nat_POSTROUTING";
constexpr const char TETHER_RAW_PREROUTING[] = "tetherctrl_raw_PREROUTING";
constexpr const char TETHER_COUNTERS_CHAIN[] = "tetherctrl_counters";

int iptablesCountRules(const char* binary, const char* table, const char* chainName) {
    return listIptablesRuleByTable(binary, table, chainName).size();
}

bool iptablesChainMatch(const char* binary, const char* table, const char* chainName,
                        const std::vector<std::string>& targetVec) {
    std::vector<std::string> rules = listIptablesRuleByTable(binary, table, chainName);
    if (targetVec.size() != rules.size() - 2) {
        return false;
    }

    /*
     * Check that the rules match. Note that this function matches substrings, not entire rules,
     * because otherwise rules where "pkts" or "bytes" are nonzero would not match.
     * Skip first two lines since rules start from third line.
     * Chain chainName (x references)
     * pkts bytes target     prot opt in     out     source               destination
     * ...
     */
    int rIndex = 2;
    for (const auto& target : targetVec) {
        if (rules[rIndex].find(target) == std::string::npos) {
            return false;
        }
        rIndex++;
    }
    return true;
}

void expectNatEnable(const std::string& intIf, const std::string& extIf) {
    std::vector<std::string> postroutingV4Match = {"MASQUERADE"};
    std::vector<std::string> preroutingV4Match = {"CT helper ftp", "CT helper pptp"};
    std::vector<std::string> forwardV4Match = {
            "bw_global_alert", "state RELATED", "state INVALID",
            StringPrintf("tetherctrl_counters  all  --  %s %s", intIf.c_str(), extIf.c_str()),
            "DROP"};

    // V4
    EXPECT_TRUE(iptablesChainMatch(IPTABLES_PATH, NAT_TABLE, TETHER_NAT_POSTROUTING,
                                   postroutingV4Match));
    EXPECT_TRUE(
            iptablesChainMatch(IPTABLES_PATH, RAW_TABLE, TETHER_RAW_PREROUTING, preroutingV4Match));
    EXPECT_TRUE(iptablesChainMatch(IPTABLES_PATH, FILTER_TABLE, TETHER_FORWARD, forwardV4Match));

    std::vector<std::string> forwardV6Match = {"bw_global_alert", "tetherctrl_counters"};
    std::vector<std::string> preroutingV6Match = {"rpfilter invert"};

    // V6
    EXPECT_TRUE(iptablesChainMatch(IP6TABLES_PATH, FILTER_TABLE, TETHER_FORWARD, forwardV6Match));
    EXPECT_TRUE(iptablesChainMatch(IP6TABLES_PATH, RAW_TABLE, TETHER_RAW_PREROUTING,
                                   preroutingV6Match));

    for (const auto& binary : {IPTABLES_PATH, IP6TABLES_PATH}) {
        EXPECT_TRUE(iptablesTargetsExists(binary, 2, FILTER_TABLE, TETHER_COUNTERS_CHAIN, intIf,
                                          extIf));
    }
}

void expectNatDisable() {
    // It is the default DROP rule with tethering disable.
    // Chain tetherctrl_FORWARD (1 references)
    // pkts bytes target     prot opt in     out     source               destination
    //    0     0 DROP       all  --  *      *       0.0.0.0/0            0.0.0.0/0
    std::vector<std::string> forwardV4Match = {"DROP"};
    EXPECT_TRUE(iptablesChainMatch(IPTABLES_PATH, FILTER_TABLE, TETHER_FORWARD, forwardV4Match));

    // We expect that these chains should be empty.
    EXPECT_EQ(2, iptablesCountRules(IPTABLES_PATH, NAT_TABLE, TETHER_NAT_POSTROUTING));
    EXPECT_EQ(2, iptablesCountRules(IPTABLES_PATH, RAW_TABLE, TETHER_RAW_PREROUTING));

    EXPECT_EQ(2, iptablesCountRules(IP6TABLES_PATH, FILTER_TABLE, TETHER_FORWARD));
    EXPECT_EQ(2, iptablesCountRules(IP6TABLES_PATH, RAW_TABLE, TETHER_RAW_PREROUTING));

    // Netd won't clear tether quota rule, we don't care rule in tetherctrl_counters.
}

}  // namespace

TEST_F(NetdBinderTest, TetherForwardAddRemove) {
    binder::Status status = mNetd->tetherAddForward(sTun.name(), sTun2.name());
    EXPECT_TRUE(status.isOk()) << status.exceptionMessage();
    expectNatEnable(sTun.name(), sTun2.name());

    status = mNetd->tetherRemoveForward(sTun.name(), sTun2.name());
    EXPECT_TRUE(status.isOk()) << status.exceptionMessage();
    expectNatDisable();
}

namespace {

using TripleInt = std::array<int, 3>;

TripleInt readProcFileToTripleInt(const std::string& path) {
    std::string valueString;
    int min, def, max;
    EXPECT_TRUE(ReadFileToString(path, &valueString));
    EXPECT_EQ(3, sscanf(valueString.c_str(), "%d %d %d", &min, &def, &max));
    return {min, def, max};
}

void updateAndCheckTcpBuffer(sp<INetd>& netd, TripleInt& rmemValues, TripleInt& wmemValues) {
    std::string testRmemValues =
            StringPrintf("%u %u %u", rmemValues[0], rmemValues[1], rmemValues[2]);
    std::string testWmemValues =
            StringPrintf("%u %u %u", wmemValues[0], wmemValues[1], wmemValues[2]);
    EXPECT_TRUE(netd->setTcpRWmemorySize(testRmemValues, testWmemValues).isOk());

    TripleInt newRmemValues = readProcFileToTripleInt(TCP_RMEM_PROC_FILE);
    TripleInt newWmemValues = readProcFileToTripleInt(TCP_WMEM_PROC_FILE);

    for (int i = 0; i < 3; i++) {
        SCOPED_TRACE(StringPrintf("tcp_mem value %d should be equal", i));
        EXPECT_EQ(rmemValues[i], newRmemValues[i]);
        EXPECT_EQ(wmemValues[i], newWmemValues[i]);
    }
}

}  // namespace

TEST_F(NetdBinderTest, TcpBufferSet) {
    TripleInt rmemValue = readProcFileToTripleInt(TCP_RMEM_PROC_FILE);
    TripleInt testRmemValue{rmemValue[0] + 42, rmemValue[1] + 42, rmemValue[2] + 42};
    TripleInt wmemValue = readProcFileToTripleInt(TCP_WMEM_PROC_FILE);
    TripleInt testWmemValue{wmemValue[0] + 42, wmemValue[1] + 42, wmemValue[2] + 42};

    updateAndCheckTcpBuffer(mNetd, testRmemValue, testWmemValue);
    updateAndCheckTcpBuffer(mNetd, rmemValue, wmemValue);
}

TEST_F(NetdBinderTest, UnsolEvents) {
    auto testUnsolService = android::net::TestUnsolService::start();
    std::string oldTunName = sTun.name();
    std::string newTunName = "unsolTest";
    testUnsolService->tarVec.push_back(oldTunName);
    testUnsolService->tarVec.push_back(newTunName);
    auto& cv = testUnsolService->getCv();
    auto& cvMutex = testUnsolService->getCvMutex();
    binder::Status status = mNetd->registerUnsolicitedEventListener(
            android::interface_cast<android::net::INetdUnsolicitedEventListener>(testUnsolService));
    EXPECT_TRUE(status.isOk()) << status.exceptionMessage();

    // TODO: Add test for below events
    //       StrictCleartextDetected / InterfaceDnsServersAdded
    //       InterfaceClassActivity / QuotaLimitReached / InterfaceAddressRemoved

    {
        std::unique_lock lock(cvMutex);

        // Re-init test Tun, and we expect that we will get some unsol events.
        // Use the test Tun device name to verify if we receive its unsol events.
        sTun.destroy();
        // Use predefined name
        sTun.init(newTunName);

        EXPECT_EQ(std::cv_status::no_timeout, cv.wait_for(lock, std::chrono::seconds(2)));
    }

    // bit mask 1101101000
    // Test only covers below events currently
    const uint32_t kExpectedEvents = InterfaceAddressUpdated | InterfaceAdded | InterfaceRemoved |
                                     InterfaceLinkStatusChanged | RouteChanged;
    EXPECT_EQ(kExpectedEvents, testUnsolService->getReceived());

    // Re-init sTun to clear predefined name
    sTun.destroy();
    sTun.init();
}

TEST_F(NetdBinderTest, NDC) {
    struct Command {
        const std::string cmdString;
        const std::string expectedResult;
    };

    // clang-format off
    // Do not change the commands order
    const Command networkCmds[] = {
            {StringPrintf("ndc network create %d", TEST_NETID1),
             "200 0 success"},
            {StringPrintf("ndc network interface add %d %s", TEST_NETID1, sTun.name().c_str()),
             "200 0 success"},
            {StringPrintf("ndc network interface remove %d %s", TEST_NETID1, sTun.name().c_str()),
             "200 0 success"},
            {StringPrintf("ndc network interface add %d %s", TEST_NETID2, sTun.name().c_str()),
             "400 0 addInterfaceToNetwork() failed (Machine is not on the network)"},
            {StringPrintf("ndc network destroy %d", TEST_NETID1),
             "200 0 success"},
    };

    const std::vector<Command> ipfwdCmds = {
            {"ndc ipfwd enable " + sTun.name(),
             "200 0 ipfwd operation succeeded"},
            {"ndc ipfwd disable " + sTun.name(),
             "200 0 ipfwd operation succeeded"},
            {"ndc ipfwd add lo2 lo3",
             "400 0 ipfwd operation failed (No such process)"},
            {"ndc ipfwd add " + sTun.name() + " " + sTun2.name(),
             "200 0 ipfwd operation succeeded"},
            {"ndc ipfwd remove " + sTun.name() + " " + sTun2.name(),
             "200 0 ipfwd operation succeeded"},
    };

    static const struct {
        const char* ipVersion;
        const char* testDest;
        const char* testNextHop;
        const bool expectSuccess;
        const std::string expectedResult;
    } kTestData[] = {
            {IP_RULE_V4, "0.0.0.0/0",          "",            true,
             "200 0 success"},
            {IP_RULE_V4, "10.251.0.0/16",      "",            true,
             "200 0 success"},
            {IP_RULE_V4, "10.251.0.0/16",      "fe80::/64",   false,
             "400 0 addRoute() failed (Invalid argument)",},
            {IP_RULE_V6, "::/0",               "",            true,
             "200 0 success"},
            {IP_RULE_V6, "2001:db8:cafe::/64", "",            true,
             "200 0 success"},
            {IP_RULE_V6, "fe80::/64",          "0.0.0.0",     false,
             "400 0 addRoute() failed (Invalid argument)"},
    };
    // clang-format on

    for (const auto& cmd : networkCmds) {
        const std::vector<std::string> result = runCommand(cmd.cmdString);
        SCOPED_TRACE(cmd.cmdString);
        EXPECT_EQ(result.size(), 1U);
        EXPECT_EQ(cmd.expectedResult, Trim(result[0]));
    }

    for (const auto& cmd : ipfwdCmds) {
        const std::vector<std::string> result = runCommand(cmd.cmdString);
        SCOPED_TRACE(cmd.cmdString);
        EXPECT_EQ(result.size(), 1U);
        EXPECT_EQ(cmd.expectedResult, Trim(result[0]));
    }

    // Add test physical network
    const auto& config = makeNativeNetworkConfig(TEST_NETID1, NativeNetworkType::PHYSICAL,
                                                 INetd::PERMISSION_NONE, false, false);
    EXPECT_TRUE(mNetd->networkCreate(config).isOk());
    EXPECT_TRUE(mNetd->networkAddInterface(TEST_NETID1, sTun.name()).isOk());

    for (const auto& td : kTestData) {
        const std::string routeAddCmd =
                StringPrintf("ndc network route add %d %s %s %s", TEST_NETID1, sTun.name().c_str(),
                             td.testDest, td.testNextHop);
        const std::string routeRemoveCmd =
                StringPrintf("ndc network route remove %d %s %s %s", TEST_NETID1,
                             sTun.name().c_str(), td.testDest, td.testNextHop);
        std::vector<std::string> result = runCommand(routeAddCmd);
        SCOPED_TRACE(routeAddCmd);
        EXPECT_EQ(result.size(), 1U);
        EXPECT_EQ(td.expectedResult, Trim(result[0]));
        if (td.expectSuccess) {
            expectNetworkRouteExists(td.ipVersion, sTun.name(), td.testDest, td.testNextHop,
                                     sTun.name().c_str());
            result = runCommand(routeRemoveCmd);
            EXPECT_EQ(result.size(), 1U);
            EXPECT_EQ(td.expectedResult, Trim(result[0]));
            expectNetworkRouteDoesNotExist(td.ipVersion, sTun.name(), td.testDest, td.testNextHop,
                                           sTun.name().c_str());
        }
    }
    // Remove test physical network
    EXPECT_TRUE(mNetd->networkDestroy(TEST_NETID1).isOk());
}

TEST_F(NetdBinderTest, OemNetdRelated) {
    sp<IBinder> binder;
    binder::Status status = mNetd->getOemNetd(&binder);
    EXPECT_TRUE(status.isOk()) << status.exceptionMessage();
    sp<com::android::internal::net::IOemNetd> oemNetd;
    if (binder != nullptr) {
        oemNetd = android::interface_cast<com::android::internal::net::IOemNetd>(binder);
    }
    ASSERT_NE(nullptr, oemNetd.get());

    TimedOperation t("OemNetd isAlive RPC");
    bool isAlive = false;
    oemNetd->isAlive(&isAlive);
    ASSERT_TRUE(isAlive);

    class TestOemUnsolListener
        : public com::android::internal::net::BnOemNetdUnsolicitedEventListener {
      public:
        android::binder::Status onRegistered() override {
            std::lock_guard lock(mCvMutex);
            mCv.notify_one();
            return android::binder::Status::ok();
        }
        std::condition_variable& getCv() { return mCv; }
        std::mutex& getCvMutex() { return mCvMutex; }

      private:
        std::mutex mCvMutex;
        std::condition_variable mCv;
    };

    // Start the Binder thread pool.
    android::ProcessState::self()->startThreadPool();

    android::sp<TestOemUnsolListener> testListener = new TestOemUnsolListener();

    auto& cv = testListener->getCv();
    auto& cvMutex = testListener->getCvMutex();

    {
        std::unique_lock lock(cvMutex);

        status = oemNetd->registerOemUnsolicitedEventListener(
                ::android::interface_cast<
                        com::android::internal::net::IOemNetdUnsolicitedEventListener>(
                        testListener));
        EXPECT_TRUE(status.isOk()) << status.exceptionMessage();

        // Wait for receiving expected events.
        EXPECT_EQ(std::cv_status::no_timeout, cv.wait_for(lock, std::chrono::seconds(2)));
    }
}

void NetdBinderTest::createVpnNetworkWithUid(bool secure, uid_t uid, int vpnNetId,
                                             int fallthroughNetId, int nonDefaultNetId) {
    // Re-init sTun* to ensure route rule exists.
    sTun.destroy();
    sTun.init();
    sTun2.destroy();
    sTun2.init();
    sTun3.destroy();
    sTun3.init();

    // Create physical network with fallthroughNetId but not set it as default network
    auto config = makeNativeNetworkConfig(fallthroughNetId, NativeNetworkType::PHYSICAL,
                                          INetd::PERMISSION_NONE, false, false);
    EXPECT_TRUE(mNetd->networkCreate(config).isOk());
    EXPECT_TRUE(mNetd->networkAddInterface(fallthroughNetId, sTun.name()).isOk());
    // Create another physical network in order to test VPN behaviour with multiple networks
    // connected, of which one may be the default.
    auto nonDefaultNetworkConfig = makeNativeNetworkConfig(
            nonDefaultNetId, NativeNetworkType::PHYSICAL, INetd::PERMISSION_NONE, false, false);
    EXPECT_TRUE(mNetd->networkCreate(nonDefaultNetworkConfig).isOk());
    EXPECT_TRUE(mNetd->networkAddInterface(nonDefaultNetId, sTun3.name()).isOk());

    // Create VPN with vpnNetId
    config.netId = vpnNetId;
    config.networkType = NativeNetworkType::VIRTUAL;
    config.secure = secure;
    EXPECT_TRUE(mNetd->networkCreate(config).isOk());

    // Add uid to VPN
    EXPECT_TRUE(mNetd->networkAddUidRanges(vpnNetId, {makeUidRangeParcel(uid, uid)}).isOk());
    EXPECT_TRUE(mNetd->networkAddInterface(vpnNetId, sTun2.name()).isOk());

    // Add default route to fallthroughNetwork
    EXPECT_TRUE(mNetd->networkAddRoute(TEST_NETID1, sTun.name(), "::/0", "").isOk());
    // Add limited route
    EXPECT_TRUE(mNetd->networkAddRoute(TEST_NETID2, sTun2.name(), "2001:db8::/32", "").isOk());

    // Also add default route to non-default network for per app default use.
    EXPECT_TRUE(mNetd->networkAddRoute(TEST_NETID3, sTun3.name(), "::/0", "").isOk());
}

void NetdBinderTest::createAndSetDefaultNetwork(int netId, const std::string& interface,
                                                int permission) {
    // backup current default network.
    ASSERT_TRUE(mNetd->networkGetDefault(&mStoredDefaultNetwork).isOk());

    const auto& config =
            makeNativeNetworkConfig(netId, NativeNetworkType::PHYSICAL, permission, false, false);
    EXPECT_TRUE(mNetd->networkCreate(config).isOk());
    EXPECT_TRUE(mNetd->networkAddInterface(netId, interface).isOk());
    EXPECT_TRUE(mNetd->networkSetDefault(netId).isOk());
}

void NetdBinderTest::createPhysicalNetwork(int netId, const std::string& interface,
                                           int permission) {
    const auto& config =
            makeNativeNetworkConfig(netId, NativeNetworkType::PHYSICAL, permission, false, false);
    EXPECT_TRUE(mNetd->networkCreate(config).isOk());
    EXPECT_TRUE(mNetd->networkAddInterface(netId, interface).isOk());
}

// 1. Create a physical network on sTun, and set it as the system default network.
// 2. Create another physical network on sTun2.
void NetdBinderTest::createDefaultAndOtherPhysicalNetwork(int defaultNetId, int otherNetId) {
    createAndSetDefaultNetwork(defaultNetId, sTun.name());
    EXPECT_TRUE(mNetd->networkAddRoute(defaultNetId, sTun.name(), "::/0", "").isOk());

    createPhysicalNetwork(otherNetId, sTun2.name());
    EXPECT_TRUE(mNetd->networkAddRoute(otherNetId, sTun2.name(), "::/0", "").isOk());
}

// 1. Create a system default network and a physical network.
// 2. Create a VPN on sTun3.
void NetdBinderTest::createVpnAndOtherPhysicalNetwork(int systemDefaultNetId, int otherNetId,
                                                      int vpnNetId, bool secure) {
    createDefaultAndOtherPhysicalNetwork(systemDefaultNetId, otherNetId);

    auto config = makeNativeNetworkConfig(vpnNetId, NativeNetworkType::VIRTUAL,
                                          INetd::PERMISSION_NONE, secure, false);
    EXPECT_TRUE(mNetd->networkCreate(config).isOk());
    EXPECT_TRUE(mNetd->networkAddInterface(vpnNetId, sTun3.name()).isOk());
    EXPECT_TRUE(mNetd->networkAddRoute(vpnNetId, sTun3.name(), "2001:db8::/32", "").isOk());
}

// 1. Create system default network, a physical network (for per-app default), and a VPN.
// 2. Add per-app uid ranges and VPN ranges.
void NetdBinderTest::createVpnAndAppDefaultNetworkWithUid(
        int systemDefaultNetId, int appDefaultNetId, int vpnNetId, bool secure,
        std::vector<UidRangeParcel>&& appDefaultUidRanges,
        std::vector<UidRangeParcel>&& vpnUidRanges) {
    createVpnAndOtherPhysicalNetwork(systemDefaultNetId, appDefaultNetId, vpnNetId, secure);
    // add per-app uid ranges.
    EXPECT_TRUE(mNetd->networkAddUidRanges(appDefaultNetId, appDefaultUidRanges).isOk());
    // add VPN uid ranges.
    EXPECT_TRUE(mNetd->networkAddUidRanges(vpnNetId, vpnUidRanges).isOk());
}

namespace {

void clearQueue(int tunFd) {
    char buf[4096];
    int ret;
    do {
        ret = read(tunFd, buf, sizeof(buf));
    } while (ret > 0);
}

void checkDataReceived(int udpSocket, int tunFd, sockaddr* dstAddr, int addrLen) {
    char buf[4096] = {};
    // Clear tunFd's queue before write something because there might be some
    // arbitrary packets in the queue. (e.g. ICMPv6 packet)
    clearQueue(tunFd);
    EXPECT_EQ(4, sendto(udpSocket, "foo", sizeof("foo"), 0, dstAddr, addrLen));
    // TODO: extract header and verify data
    EXPECT_GT(read(tunFd, buf, sizeof(buf)), 0);
}

bool sendPacketFromUid(uid_t uid, IPSockAddr& dstAddr, Fwmark* fwmark, int tunFd,
                       bool doConnect = true) {
    int family = dstAddr.family();
    ScopedUidChange scopedUidChange(uid);
    unique_fd testSocket(socket(family, SOCK_DGRAM | SOCK_CLOEXEC, 0));

    if (testSocket < 0) return false;
    const sockaddr_storage dst = IPSockAddr(dstAddr.ip(), dstAddr.port());
    if (doConnect && connect(testSocket, (sockaddr*)&dst, sizeof(dst)) == -1) return false;

    socklen_t fwmarkLen = sizeof(fwmark->intValue);
    EXPECT_NE(-1, getsockopt(testSocket, SOL_SOCKET, SO_MARK, &(fwmark->intValue), &fwmarkLen));

    int addr_len = (family == AF_INET) ? INET_ADDRSTRLEN : INET6_ADDRSTRLEN;
    char addr[addr_len];
    inet_ntop(family, &dstAddr, addr, addr_len);
    SCOPED_TRACE(StringPrintf("sendPacket, addr: %s, uid: %u, doConnect: %s", addr, uid,
                              doConnect ? "true" : "false"));
    if (doConnect) {
        checkDataReceived(testSocket, tunFd, nullptr, 0);
    } else {
        checkDataReceived(testSocket, tunFd, (sockaddr*)&dst, sizeof(dst));
    }

    return true;
}

bool sendIPv4PacketFromUid(uid_t uid, const in_addr& dstAddr, Fwmark* fwmark, int tunFd,
                           bool doConnect = true) {
    const sockaddr_in dst = {.sin_family = AF_INET, .sin_port = 42, .sin_addr = dstAddr};
    IPSockAddr addr = IPSockAddr(dst);

    return sendPacketFromUid(uid, addr, fwmark, tunFd, doConnect);
}

bool sendIPv6PacketFromUid(uid_t uid, const in6_addr& dstAddr, Fwmark* fwmark, int tunFd,
                           bool doConnect = true) {
    const sockaddr_in6 dst6 = {
            .sin6_family = AF_INET6,
            .sin6_port = 42,
            .sin6_addr = dstAddr,
    };
    IPSockAddr addr = IPSockAddr(dst6);

    return sendPacketFromUid(uid, addr, fwmark, tunFd, doConnect);
}

// Send an IPv6 packet from the uid. Expect to fail and get specified errno.
bool sendIPv6PacketFromUidFail(uid_t uid, const in6_addr& dstAddr, Fwmark* fwmark, bool doConnect,
                               int expectedErr) {
    ScopedUidChange scopedUidChange(uid);
    unique_fd s(socket(AF_INET6, SOCK_DGRAM | SOCK_CLOEXEC, 0));
    if (s < 0) return false;

    const sockaddr_in6 dst6 = {
            .sin6_family = AF_INET6,
            .sin6_port = 42,
            .sin6_addr = dstAddr,
    };
    if (doConnect) {
        if (connect(s, (sockaddr*)&dst6, sizeof(dst6)) == 0) return false;
        if (errno != expectedErr) return false;
    }

    socklen_t fwmarkLen = sizeof(fwmark->intValue);
    EXPECT_NE(-1, getsockopt(s, SOL_SOCKET, SO_MARK, &(fwmark->intValue), &fwmarkLen));

    char addr[INET6_ADDRSTRLEN];
    inet_ntop(AF_INET6, &dstAddr, addr, INET6_ADDRSTRLEN);
    SCOPED_TRACE(StringPrintf("sendIPv6PacketFail, addr: %s, uid: %u, doConnect: %s", addr, uid,
                              doConnect ? "true" : "false"));
    if (!doConnect) {
        if (sendto(s, "foo", sizeof("foo"), 0, (sockaddr*)&dst6, sizeof(dst6)) == 0) return false;
        if (errno != expectedErr) return false;
    }
    return true;
}

void expectVpnFallthroughRuleExists(const std::string& ifName, int vpnNetId) {
    std::string vpnFallthroughRule =
            StringPrintf("%d:\tfrom all fwmark 0x%x/0xffff lookup %s",
                         RULE_PRIORITY_VPN_FALLTHROUGH, vpnNetId, ifName.c_str());
    for (const auto& ipVersion : {IP_RULE_V4, IP_RULE_V6}) {
        EXPECT_TRUE(ipRuleExists(ipVersion, vpnFallthroughRule));
    }
}

void expectVpnFallthroughWorks(android::net::INetd* netdService, bool bypassable, uid_t uid,
                               uid_t uidNotInVpn, const TunInterface& fallthroughNetwork,
                               const TunInterface& vpnNetwork, const TunInterface& otherNetwork,
                               int vpnNetId = TEST_NETID2, int fallthroughNetId = TEST_NETID1,
                               int otherNetId = TEST_NETID3) {
    // Set default network to NETID_UNSET
    EXPECT_TRUE(netdService->networkSetDefault(NETID_UNSET).isOk());

    // insideVpnAddr based on the route we added in createVpnNetworkWithUid
    in6_addr insideVpnAddr = {
            {// 2001:db8:cafe::1
             .u6_addr8 = {0x20, 0x01, 0x0d, 0xb8, 0xca, 0xfe, 0, 0, 0, 0, 0, 0, 0, 0, 0, 1}}};
    // outsideVpnAddr will hit the route in the fallthrough network route table
    // because we added default route in createVpnNetworkWithUid
    in6_addr outsideVpnAddr = {
            {// 2607:f0d0:1002::4
             .u6_addr8 = {0x26, 0x07, 0xf0, 0xd0, 0x10, 0x02, 0, 0, 0, 0, 0, 0, 0, 0, 0, 4}}};

    int fallthroughFd = fallthroughNetwork.getFdForTesting();
    int vpnFd = vpnNetwork.getFdForTesting();
    // Expect all connections to fail because UID 0 is not routed to the VPN and there is no
    // default network.
    Fwmark fwmark;
    EXPECT_FALSE(sendIPv6PacketFromUid(0, outsideVpnAddr, &fwmark, fallthroughFd));
    EXPECT_FALSE(sendIPv6PacketFromUid(0, insideVpnAddr, &fwmark, fallthroughFd));

    // Set default network
    EXPECT_TRUE(netdService->networkSetDefault(fallthroughNetId).isOk());

    // Connections go on the default network because UID 0 is not subject to the VPN.
    EXPECT_TRUE(sendIPv6PacketFromUid(0, outsideVpnAddr, &fwmark, fallthroughFd));
    EXPECT_EQ(fallthroughNetId | 0xC0000, static_cast<int>(fwmark.intValue));
    EXPECT_TRUE(sendIPv6PacketFromUid(0, insideVpnAddr, &fwmark, fallthroughFd));
    EXPECT_EQ(fallthroughNetId | 0xC0000, static_cast<int>(fwmark.intValue));

    // Check if fallthrough rule exists
    expectVpnFallthroughRuleExists(fallthroughNetwork.name(), vpnNetId);

    // Check if local exclusion rule exists for default network
    expectVpnLocalExclusionRuleExists(fallthroughNetwork.name(), true);
    // No local exclusion rule for non-default network
    expectVpnLocalExclusionRuleExists(otherNetwork.name(), false);

    // Expect fallthrough to default network
    // The fwmark differs depending on whether the VPN is bypassable or not.
    EXPECT_TRUE(sendIPv6PacketFromUid(uid, outsideVpnAddr, &fwmark, fallthroughFd));
    EXPECT_EQ(bypassable ? vpnNetId : fallthroughNetId, static_cast<int>(fwmark.intValue));

    // Expect connect success, packet will be sent to vpnFd.
    EXPECT_TRUE(sendIPv6PacketFromUid(uid, insideVpnAddr, &fwmark, vpnFd));
    EXPECT_EQ(bypassable ? vpnNetId : fallthroughNetId, static_cast<int>(fwmark.intValue));

    // Explicitly select vpn network
    setNetworkForProcess(vpnNetId);

    // Expect fallthrough to default network
    EXPECT_TRUE(sendIPv6PacketFromUid(0, outsideVpnAddr, &fwmark, fallthroughFd));
    // Expect the mark contains all the bit because we've selected network.
    EXPECT_EQ(vpnNetId | 0xF0000, static_cast<int>(fwmark.intValue));

    // Expect connect success, packet will be sent to vpnFd.
    EXPECT_TRUE(sendIPv6PacketFromUid(0, insideVpnAddr, &fwmark, vpnFd));
    // Expect the mark contains all the bit because we've selected network.
    EXPECT_EQ(vpnNetId | 0xF0000, static_cast<int>(fwmark.intValue));

    // Explicitly select fallthrough network
    setNetworkForProcess(fallthroughNetId);

    // The mark is set to fallthrough network because we've selected it.
    EXPECT_TRUE(sendIPv6PacketFromUid(0, outsideVpnAddr, &fwmark, fallthroughFd));
    EXPECT_TRUE(sendIPv6PacketFromUid(0, insideVpnAddr, &fwmark, fallthroughFd));

    // If vpn is BypassableVPN, connections can also go on the fallthrough network under vpn uid.
    if (bypassable) {
        EXPECT_TRUE(sendIPv6PacketFromUid(uid, outsideVpnAddr, &fwmark, fallthroughFd));
        EXPECT_TRUE(sendIPv6PacketFromUid(uid, insideVpnAddr, &fwmark, fallthroughFd));
    } else {
        // If not, no permission to bypass vpn.
        EXPECT_FALSE(sendIPv6PacketFromUid(uid, outsideVpnAddr, &fwmark, fallthroughFd));
        EXPECT_FALSE(sendIPv6PacketFromUid(uid, insideVpnAddr, &fwmark, fallthroughFd));
    }

    // Add per-app uid ranges.
    EXPECT_TRUE(netdService
                        ->networkAddUidRanges(otherNetId,
                                              {makeUidRangeParcel(uidNotInVpn, uidNotInVpn)})
                        .isOk());

    int appDefaultFd = otherNetwork.getFdForTesting();

    // UID is not inside the VPN range, so it won't go to vpn network.
    // It won't fall into per app local rule because it's explicitly selected.
    EXPECT_TRUE(sendIPv6PacketFromUid(uidNotInVpn, outsideVpnAddr, &fwmark, fallthroughFd));
    EXPECT_TRUE(sendIPv6PacketFromUid(uidNotInVpn, insideVpnAddr, &fwmark, fallthroughFd));

    // Reset explicitly selection.
    setNetworkForProcess(NETID_UNSET);
    // Connections can go to app default network.
    EXPECT_TRUE(sendIPv6PacketFromUid(uidNotInVpn, insideVpnAddr, &fwmark, appDefaultFd));
    EXPECT_TRUE(sendIPv6PacketFromUid(uidNotInVpn, outsideVpnAddr, &fwmark, appDefaultFd));
}

}  // namespace

TEST_F(NetdBinderTest, SecureVPNFallthrough) {
    createVpnNetworkWithUid(true /* secure */, TEST_UID1);
    // Get current default network NetId
    ASSERT_TRUE(mNetd->networkGetDefault(&mStoredDefaultNetwork).isOk());
    expectVpnFallthroughWorks(mNetd.get(), false /* bypassable */, TEST_UID1, TEST_UID2, sTun,
                              sTun2, sTun3);
}

TEST_F(NetdBinderTest, BypassableVPNFallthrough) {
    createVpnNetworkWithUid(false /* secure */, TEST_UID1);
    // Get current default network NetId
    ASSERT_TRUE(mNetd->networkGetDefault(&mStoredDefaultNetwork).isOk());
    expectVpnFallthroughWorks(mNetd.get(), true /* bypassable */, TEST_UID1, TEST_UID2, sTun, sTun2,
                              sTun3);
}

namespace {

int32_t createIpv6SocketAndCheckMark(int type, const in6_addr& dstAddr) {
    const sockaddr_in6 dst6 = {
            .sin6_family = AF_INET6,
            .sin6_port = 1234,
            .sin6_addr = dstAddr,
    };
    // create non-blocking socket.
    int sockFd = socket(AF_INET6, type | SOCK_NONBLOCK, 0);
    EXPECT_NE(-1, sockFd);
    EXPECT_EQ((type == SOCK_STREAM) ? -1 : 0, connect(sockFd, (sockaddr*)&dst6, sizeof(dst6)));

    // Get socket fwmark.
    Fwmark fwmark;
    socklen_t fwmarkLen = sizeof(fwmark.intValue);
    EXPECT_EQ(0, getsockopt(sockFd, SOL_SOCKET, SO_MARK, &fwmark.intValue, &fwmarkLen));
    EXPECT_EQ(0, close(sockFd));
    return fwmark.intValue;
}

}  // namespace

TEST_F(NetdBinderTest, GetFwmarkForNetwork) {
    // Save current default network.
    ASSERT_TRUE(mNetd->networkGetDefault(&mStoredDefaultNetwork).isOk());

    // Add test physical network 1 and set as default network.
    auto config = makeNativeNetworkConfig(TEST_NETID1, NativeNetworkType::PHYSICAL,
                                          INetd::PERMISSION_NONE, false, false);
    EXPECT_TRUE(mNetd->networkCreate(config).isOk());
    EXPECT_TRUE(mNetd->networkAddInterface(TEST_NETID1, sTun.name()).isOk());
    EXPECT_TRUE(mNetd->networkAddRoute(TEST_NETID1, sTun.name(), "2001:db8::/32", "").isOk());
    EXPECT_TRUE(mNetd->networkSetDefault(TEST_NETID1).isOk());
    // Add test physical network 2
    config.netId = TEST_NETID2;
    EXPECT_TRUE(mNetd->networkCreate(config).isOk());
    EXPECT_TRUE(mNetd->networkAddInterface(TEST_NETID2, sTun2.name()).isOk());

    // Get fwmark for network 1.
    MarkMaskParcel maskMarkNet1;
    ASSERT_TRUE(mNetd->getFwmarkForNetwork(TEST_NETID1, &maskMarkNet1).isOk());

    uint32_t fwmarkTcp = createIpv6SocketAndCheckMark(SOCK_STREAM, V6_ADDR);
    uint32_t fwmarkUdp = createIpv6SocketAndCheckMark(SOCK_DGRAM, V6_ADDR);
    EXPECT_EQ(maskMarkNet1.mark, static_cast<int>(fwmarkTcp & maskMarkNet1.mask));
    EXPECT_EQ(maskMarkNet1.mark, static_cast<int>(fwmarkUdp & maskMarkNet1.mask));

    // Get fwmark for network 2.
    MarkMaskParcel maskMarkNet2;
    ASSERT_TRUE(mNetd->getFwmarkForNetwork(TEST_NETID2, &maskMarkNet2).isOk());
    EXPECT_NE(maskMarkNet2.mark, static_cast<int>(fwmarkTcp & maskMarkNet2.mask));
    EXPECT_NE(maskMarkNet2.mark, static_cast<int>(fwmarkUdp & maskMarkNet2.mask));

    // Remove test physical network.
    EXPECT_TRUE(mNetd->networkDestroy(TEST_NETID2).isOk());
    EXPECT_TRUE(mNetd->networkDestroy(TEST_NETID1).isOk());
}

TEST_F(NetdBinderTest, TestServiceDump) {
    sp<IBinder> binder = INetd::asBinder(mNetd);
    ASSERT_NE(nullptr, binder);

    struct TestData {
        // Expected contents of the dump command.
        const std::string output;
        // A regex that might be helpful in matching relevant lines in the output.
        // Used to make it easier to add test cases for this code.
        const std::string hintRegex;
    };
    std::vector<TestData> testData;

    // Send some IPCs and for each one add an element to testData telling us what to expect.
    const auto& config = makeNativeNetworkConfig(TEST_DUMP_NETID, NativeNetworkType::PHYSICAL,
                                                 INetd::PERMISSION_NONE, false, false);
    EXPECT_TRUE(mNetd->networkCreate(config).isOk());
    testData.push_back(
            {"networkCreate(NativeNetworkConfig{netId: 65123, networkType: PHYSICAL, "
             "permission: 0, secure: false, vpnType: PLATFORM, excludeLocalRoutes: false})",
             "networkCreate.*65123"});

    EXPECT_EQ(EEXIST, mNetd->networkCreate(config).serviceSpecificErrorCode());
    testData.push_back(
            {"networkCreate(NativeNetworkConfig{netId: 65123, networkType: PHYSICAL, "
             "permission: 0, secure: false, vpnType: PLATFORM, excludeLocalRoutes: false}) "
             "-> ServiceSpecificException(17, \"File exists\")",
             "networkCreate.*65123.*17"});

    EXPECT_TRUE(mNetd->networkAddInterface(TEST_DUMP_NETID, sTun.name()).isOk());
    testData.push_back({StringPrintf("networkAddInterface(65123, %s)", sTun.name().c_str()),
                        StringPrintf("networkAddInterface.*65123.*%s", sTun.name().c_str())});

    android::net::RouteInfoParcel parcel;
    parcel.ifName = sTun.name();
    parcel.destination = "2001:db8:dead:beef::/64";
    parcel.nextHop = "fe80::dead:beef";
    parcel.mtu = 1234;
    EXPECT_TRUE(mNetd->networkAddRouteParcel(TEST_DUMP_NETID, parcel).isOk());
    testData.push_back(
            {StringPrintf("networkAddRouteParcel(65123, RouteInfoParcel{destination:"
                          " 2001:db8:dead:beef::/64, ifName: %s, nextHop: fe80::dead:beef,"
                          " mtu: 1234})",
                          sTun.name().c_str()),
             "networkAddRouteParcel.*65123.*dead:beef"});

    EXPECT_TRUE(mNetd->networkDestroy(TEST_DUMP_NETID).isOk());
    testData.push_back({"networkDestroy(65123)", "networkDestroy.*65123"});

    // Send the service dump request to netd.
    std::vector<std::string> lines = {};
    android::status_t ret = dumpService(binder, {}, lines);
    ASSERT_EQ(android::OK, ret) << "Error dumping service: " << android::statusToString(ret);

    // Basic regexp to match dump output lines. Matches the beginning and end of the line, and
    // puts the output of the command itself into the first match group.
    // Example: "      11-05 00:23:39.481 myCommand(args) <2.02ms>".
    const std::basic_regex lineRegex(
            "^      [0-9]{2}-[0-9]{2} [0-9]{2}:[0-9]{2}:[0-9]{2}[.][0-9]{3} "
            "(.*)"
            " <[0-9]+[.][0-9]{2}ms>$");

    // For each element of testdata, check that the expected output appears in the dump output.
    // If not, fail the test and use hintRegex to print similar lines to assist in debugging.
    for (const TestData& td : testData) {
        const bool found = std::any_of(lines.begin(), lines.end(), [&](const std::string& line) {
            std::smatch match;
            if (!std::regex_match(line, match, lineRegex)) return false;
            return (match.size() == 2) && (match[1].str() == td.output);
        });
        EXPECT_TRUE(found) << "Didn't find line '" << td.output << "' in dumpsys output.";
        if (found) continue;
        std::cerr << "Similar lines" << std::endl;
        for (const auto& line : lines) {
            if (std::regex_search(line, std::basic_regex(td.hintRegex))) {
                std::cerr << line << std::endl;
            }
        }
    }
}

namespace {

// aliases for better reading
#define SYSTEM_DEFAULT_NETID TEST_NETID1
#define APP_DEFAULT_NETID TEST_NETID2
#define VPN_NETID TEST_NETID3

void verifyAppUidRules(std::vector<bool>&& expectedResults, std::vector<UidRangeParcel>& uidRanges,
                       const std::string& iface, int32_t subPriority) {
    ASSERT_EQ(expectedResults.size(), uidRanges.size());
    if (iface.size()) {
        std::string action = StringPrintf("lookup %s ", iface.c_str());
        std::string action_local = StringPrintf("lookup %s_local ", iface.c_str());
        for (unsigned long i = 0; i < uidRanges.size(); i++) {
            EXPECT_EQ(expectedResults[i],
                      ipRuleExistsForRange(RULE_PRIORITY_UID_EXPLICIT_NETWORK + subPriority,
                                           uidRanges[i], action));
            EXPECT_EQ(expectedResults[i],
                      ipRuleExistsForRange(RULE_PRIORITY_UID_IMPLICIT_NETWORK + subPriority,
                                           uidRanges[i], action));
            EXPECT_EQ(expectedResults[i],
                      ipRuleExistsForRange(RULE_PRIORITY_UID_DEFAULT_NETWORK + subPriority,
                                           uidRanges[i], action));
            EXPECT_EQ(expectedResults[i], ipRuleExistsForRange(RULE_PRIORITY_UID_LOCAL_ROUTES,
                                                               uidRanges[i], action_local));
        }
    } else {
        std::string action = "unreachable";
        for (unsigned long i = 0; i < uidRanges.size(); i++) {
            EXPECT_EQ(expectedResults[i],
                      ipRuleExistsForRange(RULE_PRIORITY_UID_EXPLICIT_NETWORK + subPriority,
                                           uidRanges[i], action));
            EXPECT_EQ(expectedResults[i],
                      ipRuleExistsForRange(RULE_PRIORITY_UID_IMPLICIT_NETWORK + subPriority,
                                           uidRanges[i], action));
            EXPECT_EQ(expectedResults[i],
                      ipRuleExistsForRange(RULE_PRIORITY_UID_DEFAULT_UNREACHABLE + subPriority,
                                           uidRanges[i], action));
        }
    }
}

void verifyAppUidRules(std::vector<bool>&& expectedResults, NativeUidRangeConfig& uidRangeConfig,
                       const std::string& iface) {
    verifyAppUidRules(std::move(expectedResults), uidRangeConfig.uidRanges, iface,
                      uidRangeConfig.subPriority);
}

void verifyVpnUidRules(std::vector<bool>&& expectedResults, NativeUidRangeConfig& uidRangeConfig,
                       const std::string& iface, bool secure, bool excludeLocalRoutes) {
    ASSERT_EQ(expectedResults.size(), uidRangeConfig.uidRanges.size());
    std::string action = StringPrintf("lookup %s ", iface.c_str());

    int32_t priority;
    if (secure) {
        priority = RULE_PRIORITY_SECURE_VPN;
    } else {
        // Set to no local exclusion here to reflect the default value of local exclusion.
        priority = excludeLocalRoutes ? RULE_PRIORITY_BYPASSABLE_VPN_LOCAL_EXCLUSION
                                      : RULE_PRIORITY_BYPASSABLE_VPN_NO_LOCAL_EXCLUSION;
    }
    for (unsigned long i = 0; i < uidRangeConfig.uidRanges.size(); i++) {
        EXPECT_EQ(expectedResults[i], ipRuleExistsForRange(priority + uidRangeConfig.subPriority,
                                                           uidRangeConfig.uidRanges[i], action));
        EXPECT_EQ(expectedResults[i],
                  ipRuleExistsForRange(RULE_PRIORITY_EXPLICIT_NETWORK + uidRangeConfig.subPriority,
                                       uidRangeConfig.uidRanges[i], action));
        EXPECT_EQ(expectedResults[i],
                  ipRuleExistsForRange(RULE_PRIORITY_OUTPUT_INTERFACE + uidRangeConfig.subPriority,
                                       uidRangeConfig.uidRanges[i], action, iface.c_str()));
    }
}

constexpr int SUB_PRIORITY_1 = UidRanges::SUB_PRIORITY_HIGHEST + 1;
constexpr int SUB_PRIORITY_2 = UidRanges::SUB_PRIORITY_HIGHEST + 2;

constexpr int IMPLICITLY_SELECT = 0;
constexpr int EXPLICITLY_SELECT = 1;
constexpr int UNCONNECTED_SOCKET = 2;

// 1. Send data with the specified UID, on a connected or unconnected socket.
// 2. Verify if data is received from the specified fd. The fd should belong to a TUN, which has
//    been assigned to the test network.
// 3. Verify if fwmark of data is correct.
// Note: This is a helper function used by per-app default network tests. It does not implement full
// fwmark logic in netd, and it's currently sufficient. Extension may be required for more
// complicated tests.
void expectPacketSentOnNetId(uid_t uid, unsigned netId, int fd, int selectionMode) {
    Fwmark fwmark;
    const bool doConnect = (selectionMode != UNCONNECTED_SOCKET);
    EXPECT_TRUE(sendIPv6PacketFromUid(uid, V6_ADDR, &fwmark, fd, doConnect));

    Fwmark expected;
    expected.netId = netId;
    expected.explicitlySelected = (selectionMode == EXPLICITLY_SELECT);
    if (uid == AID_ROOT && selectionMode == EXPLICITLY_SELECT) {
        expected.protectedFromVpn = true;
    } else {
        expected.protectedFromVpn = false;
    }
    if (selectionMode == UNCONNECTED_SOCKET) {
        expected.permission = PERMISSION_NONE;
    } else {
        expected.permission = (uid == AID_ROOT) ? PERMISSION_SYSTEM : PERMISSION_NONE;
    }

    EXPECT_EQ(expected.intValue, fwmark.intValue);
}

void expectUnreachableError(uid_t uid, unsigned netId, int selectionMode) {
    Fwmark fwmark;
    const bool doConnect = (selectionMode != UNCONNECTED_SOCKET);
    EXPECT_TRUE(sendIPv6PacketFromUidFail(uid, V6_ADDR, &fwmark, doConnect, ENETUNREACH));

    Fwmark expected;
    expected.netId = netId;
    expected.explicitlySelected = (selectionMode == EXPLICITLY_SELECT);
    if (uid == AID_ROOT && selectionMode == EXPLICITLY_SELECT) {
        expected.protectedFromVpn = true;
    } else {
        expected.protectedFromVpn = false;
    }
    if (selectionMode == UNCONNECTED_SOCKET) {
        expected.permission = PERMISSION_NONE;
    } else {
        expected.permission = (uid == AID_ROOT) ? PERMISSION_SYSTEM : PERMISSION_NONE;
    }

    EXPECT_EQ(expected.intValue, fwmark.intValue);
}

}  // namespace

// Verify how the API handle overlapped UID ranges
TEST_F(NetdBinderTest, PerAppDefaultNetwork_OverlappedUidRanges) {
    const auto& config = makeNativeNetworkConfig(APP_DEFAULT_NETID, NativeNetworkType::PHYSICAL,
                                                 INetd::PERMISSION_NONE, false, false);
    EXPECT_TRUE(mNetd->networkCreate(config).isOk());
    EXPECT_TRUE(mNetd->networkAddInterface(APP_DEFAULT_NETID, sTun.name()).isOk());

    std::vector<UidRangeParcel> uidRanges = {makeUidRangeParcel(BASE_UID + 1, BASE_UID + 1),
                                             makeUidRangeParcel(BASE_UID + 10, BASE_UID + 12)};
    EXPECT_TRUE(mNetd->networkAddUidRanges(APP_DEFAULT_NETID, uidRanges).isOk());

    binder::Status status;
    status = mNetd->networkAddUidRanges(APP_DEFAULT_NETID,
                                        {makeUidRangeParcel(BASE_UID + 1, BASE_UID + 1)});
    EXPECT_TRUE(status.isOk());

    status = mNetd->networkAddUidRanges(APP_DEFAULT_NETID,
                                        {makeUidRangeParcel(BASE_UID + 9, BASE_UID + 10)});
    EXPECT_TRUE(status.isOk());

    status = mNetd->networkAddUidRanges(APP_DEFAULT_NETID,
                                        {makeUidRangeParcel(BASE_UID + 11, BASE_UID + 11)});
    EXPECT_TRUE(status.isOk());

    status = mNetd->networkAddUidRanges(APP_DEFAULT_NETID,
                                        {makeUidRangeParcel(BASE_UID + 12, BASE_UID + 13)});
    EXPECT_TRUE(status.isOk());

    status = mNetd->networkAddUidRanges(APP_DEFAULT_NETID,
                                        {makeUidRangeParcel(BASE_UID + 9, BASE_UID + 13)});
    EXPECT_TRUE(status.isOk());

    std::vector<UidRangeParcel> selfOverlappedUidRanges = {
            makeUidRangeParcel(BASE_UID + 20, BASE_UID + 20),
            makeUidRangeParcel(BASE_UID + 20, BASE_UID + 21)};
    status = mNetd->networkAddUidRanges(APP_DEFAULT_NETID, selfOverlappedUidRanges);
    EXPECT_FALSE(status.isOk());
    EXPECT_EQ(EINVAL, status.serviceSpecificErrorCode());
}

// Verify whether IP rules for app default network are correctly configured.
TEST_F(NetdBinderTest, PerAppDefaultNetwork_VerifyIpRules) {
    const auto& config = makeNativeNetworkConfig(APP_DEFAULT_NETID, NativeNetworkType::PHYSICAL,
                                                 INetd::PERMISSION_NONE, false, false);
    EXPECT_TRUE(mNetd->networkCreate(config).isOk());
    EXPECT_TRUE(mNetd->networkAddInterface(APP_DEFAULT_NETID, sTun.name()).isOk());

    std::vector<UidRangeParcel> uidRanges = {makeUidRangeParcel(BASE_UID + 8005, BASE_UID + 8012),
                                             makeUidRangeParcel(BASE_UID + 8090, BASE_UID + 8099)};

    EXPECT_TRUE(mNetd->networkAddUidRanges(APP_DEFAULT_NETID, uidRanges).isOk());
    verifyAppUidRules({true, true} /*expectedResults*/, uidRanges, sTun.name(),
                      UidRanges::SUB_PRIORITY_HIGHEST);
    EXPECT_TRUE(mNetd->networkRemoveUidRanges(APP_DEFAULT_NETID, {uidRanges.at(0)}).isOk());
    verifyAppUidRules({false, true} /*expectedResults*/, uidRanges, sTun.name(),
                      UidRanges::SUB_PRIORITY_HIGHEST);
    EXPECT_TRUE(mNetd->networkRemoveUidRanges(APP_DEFAULT_NETID, {uidRanges.at(1)}).isOk());
    verifyAppUidRules({false, false} /*expectedResults*/, uidRanges, sTun.name(),
                      UidRanges::SUB_PRIORITY_HIGHEST);

    EXPECT_TRUE(mNetd->networkAddUidRanges(INetd::UNREACHABLE_NET_ID, uidRanges).isOk());
    verifyAppUidRules({true, true} /*expectedResults*/, uidRanges, "",
                      UidRanges::SUB_PRIORITY_HIGHEST);
    EXPECT_TRUE(mNetd->networkRemoveUidRanges(INetd::UNREACHABLE_NET_ID, {uidRanges.at(0)}).isOk());
    verifyAppUidRules({false, true} /*expectedResults*/, uidRanges, "",
                      UidRanges::SUB_PRIORITY_HIGHEST);
    EXPECT_TRUE(mNetd->networkRemoveUidRanges(INetd::UNREACHABLE_NET_ID, {uidRanges.at(1)}).isOk());
    verifyAppUidRules({false, false} /*expectedResults*/, uidRanges, "",
                      UidRanges::SUB_PRIORITY_HIGHEST);
}

// Verify whether packets go through the right network with and without per-app default network.
// Meaning of Fwmark bits (from Fwmark.h):
// 0x0000ffff - Network ID
// 0x00010000 - Explicit mark bit
// 0x00020000 - VPN protect bit
// 0x000c0000 - Permission bits
TEST_F(NetdBinderTest, PerAppDefaultNetwork_ImplicitlySelectNetwork) {
    createDefaultAndOtherPhysicalNetwork(SYSTEM_DEFAULT_NETID, APP_DEFAULT_NETID);

    int systemDefaultFd = sTun.getFdForTesting();
    int appDefaultFd = sTun2.getFdForTesting();

    // Connections go through the system default network.
    expectPacketSentOnNetId(AID_ROOT, SYSTEM_DEFAULT_NETID, systemDefaultFd, IMPLICITLY_SELECT);
    expectPacketSentOnNetId(TEST_UID1, SYSTEM_DEFAULT_NETID, systemDefaultFd, IMPLICITLY_SELECT);

    // Add TEST_UID1 to per-app default network.
    EXPECT_TRUE(mNetd->networkAddUidRanges(APP_DEFAULT_NETID,
                                           {makeUidRangeParcel(TEST_UID1, TEST_UID1)})
                        .isOk());
    expectPacketSentOnNetId(AID_ROOT, SYSTEM_DEFAULT_NETID, systemDefaultFd, IMPLICITLY_SELECT);
    expectPacketSentOnNetId(TEST_UID1, APP_DEFAULT_NETID, appDefaultFd, IMPLICITLY_SELECT);

    // Remove TEST_UID1 from per-app default network.
    EXPECT_TRUE(mNetd->networkRemoveUidRanges(APP_DEFAULT_NETID,
                                              {makeUidRangeParcel(TEST_UID1, TEST_UID1)})
                        .isOk());
    expectPacketSentOnNetId(AID_ROOT, SYSTEM_DEFAULT_NETID, systemDefaultFd, IMPLICITLY_SELECT);
    expectPacketSentOnNetId(TEST_UID1, SYSTEM_DEFAULT_NETID, systemDefaultFd, IMPLICITLY_SELECT);

    // Prohibit TEST_UID1 from using the default network.
    EXPECT_TRUE(mNetd->networkAddUidRanges(INetd::UNREACHABLE_NET_ID,
                                           {makeUidRangeParcel(TEST_UID1, TEST_UID1)})
                        .isOk());
    expectPacketSentOnNetId(AID_ROOT, SYSTEM_DEFAULT_NETID, systemDefaultFd, IMPLICITLY_SELECT);
    expectUnreachableError(TEST_UID1, INetd::UNREACHABLE_NET_ID, IMPLICITLY_SELECT);

    // restore IP rules
    EXPECT_TRUE(mNetd->networkRemoveUidRanges(INetd::UNREACHABLE_NET_ID,
                                              {makeUidRangeParcel(TEST_UID1, TEST_UID1)})
                        .isOk());
}

// Verify whether packets go through the right network when app explicitly selects a network.
TEST_F(NetdBinderTest, PerAppDefaultNetwork_ExplicitlySelectNetwork) {
    createDefaultAndOtherPhysicalNetwork(SYSTEM_DEFAULT_NETID, APP_DEFAULT_NETID);

    int systemDefaultFd = sTun.getFdForTesting();
    int appDefaultFd = sTun2.getFdForTesting();

    // Explicitly select the system default network.
    setNetworkForProcess(SYSTEM_DEFAULT_NETID);
    // Connections go through the system default network.
    expectPacketSentOnNetId(AID_ROOT, SYSTEM_DEFAULT_NETID, systemDefaultFd, EXPLICITLY_SELECT);
    expectPacketSentOnNetId(TEST_UID1, SYSTEM_DEFAULT_NETID, systemDefaultFd, EXPLICITLY_SELECT);

    // Set TEST_UID1 to default unreachable, which won't affect the explicitly selected network.
    // Connections go through the system default network.
    EXPECT_TRUE(mNetd->networkAddUidRanges(INetd::UNREACHABLE_NET_ID,
                                           {makeUidRangeParcel(TEST_UID1, TEST_UID1)})
                        .isOk());
    expectPacketSentOnNetId(AID_ROOT, SYSTEM_DEFAULT_NETID, systemDefaultFd, EXPLICITLY_SELECT);
    expectPacketSentOnNetId(TEST_UID1, SYSTEM_DEFAULT_NETID, systemDefaultFd, EXPLICITLY_SELECT);

    // restore IP rules
    EXPECT_TRUE(mNetd->networkRemoveUidRanges(INetd::UNREACHABLE_NET_ID,
                                              {makeUidRangeParcel(TEST_UID1, TEST_UID1)})
                        .isOk());

    // Add TEST_UID1 to per-app default network, which won't affect the explicitly selected network.
    EXPECT_TRUE(mNetd->networkAddUidRanges(APP_DEFAULT_NETID,
                                           {makeUidRangeParcel(TEST_UID1, TEST_UID1)})
                        .isOk());
    expectPacketSentOnNetId(AID_ROOT, SYSTEM_DEFAULT_NETID, systemDefaultFd, EXPLICITLY_SELECT);
    expectPacketSentOnNetId(TEST_UID1, SYSTEM_DEFAULT_NETID, systemDefaultFd, EXPLICITLY_SELECT);

    // Explicitly select the per-app default network.
    setNetworkForProcess(APP_DEFAULT_NETID);
    // Connections go through the per-app default network.
    expectPacketSentOnNetId(AID_ROOT, APP_DEFAULT_NETID, appDefaultFd, EXPLICITLY_SELECT);
    expectPacketSentOnNetId(TEST_UID1, APP_DEFAULT_NETID, appDefaultFd, EXPLICITLY_SELECT);
}

// Verify whether packets go through the right network if app does not implicitly or explicitly
// select any network.
TEST_F(NetdBinderTest, PerAppDefaultNetwork_UnconnectedSocket) {
    createDefaultAndOtherPhysicalNetwork(SYSTEM_DEFAULT_NETID, APP_DEFAULT_NETID);

    int systemDefaultFd = sTun.getFdForTesting();
    int appDefaultFd = sTun2.getFdForTesting();

    // Connections go through the system default network.
    expectPacketSentOnNetId(AID_ROOT, NETID_UNSET, systemDefaultFd, UNCONNECTED_SOCKET);
    expectPacketSentOnNetId(TEST_UID1, NETID_UNSET, systemDefaultFd, UNCONNECTED_SOCKET);

    // Add TEST_UID1 to per-app default network. Traffic should go through the per-app default
    // network if UID is in range. Otherwise, go through the system default network.
    EXPECT_TRUE(mNetd->networkAddUidRanges(APP_DEFAULT_NETID,
                                           {makeUidRangeParcel(TEST_UID1, TEST_UID1)})
                        .isOk());
    expectPacketSentOnNetId(AID_ROOT, NETID_UNSET, systemDefaultFd, UNCONNECTED_SOCKET);
    expectPacketSentOnNetId(TEST_UID1, NETID_UNSET, appDefaultFd, UNCONNECTED_SOCKET);

    // Set TEST_UID1's default network to unreachable. Its traffic should still go through the
    // per-app default network. Other traffic go through the system default network.
    // PS: per-app default network take precedence over unreachable network. This should happens
    //     only in the transition period when both rules are briefly set.
    EXPECT_TRUE(mNetd->networkAddUidRanges(INetd::UNREACHABLE_NET_ID,
                                           {makeUidRangeParcel(TEST_UID1, TEST_UID1)})
                        .isOk());
    expectPacketSentOnNetId(AID_ROOT, NETID_UNSET, systemDefaultFd, UNCONNECTED_SOCKET);
    expectPacketSentOnNetId(TEST_UID1, NETID_UNSET, appDefaultFd, UNCONNECTED_SOCKET);

    // Remove TEST_UID1's default network from OEM-paid network. Its traffic should get ENETUNREACH
    // error. Other traffic still go through the system default network.
    EXPECT_TRUE(mNetd->networkRemoveUidRanges(APP_DEFAULT_NETID,
                                              {makeUidRangeParcel(TEST_UID1, TEST_UID1)})
                        .isOk());
    expectPacketSentOnNetId(AID_ROOT, NETID_UNSET, systemDefaultFd, UNCONNECTED_SOCKET);
    expectUnreachableError(TEST_UID1, NETID_UNSET, UNCONNECTED_SOCKET);

    // restore IP rules
    EXPECT_TRUE(mNetd->networkRemoveUidRanges(INetd::UNREACHABLE_NET_ID,
                                              {makeUidRangeParcel(TEST_UID1, TEST_UID1)})
                        .isOk());
}

TEST_F(NetdBinderTest, PerAppDefaultNetwork_PermissionCheck) {
    createPhysicalNetwork(APP_DEFAULT_NETID, sTun2.name(), INetd::PERMISSION_SYSTEM);

    {  // uid is not in app range. Can not set network for process.
        ScopedUidChange scopedUidChange(TEST_UID1);
        EXPECT_EQ(-EACCES, setNetworkForProcess(APP_DEFAULT_NETID));
    }

    EXPECT_TRUE(mNetd->networkAddUidRanges(APP_DEFAULT_NETID,
                                           {makeUidRangeParcel(TEST_UID1, TEST_UID1)})
                        .isOk());

    {  // uid is in app range. Can set network for process.
        ScopedUidChange scopedUidChange(TEST_UID1);
        EXPECT_EQ(0, setNetworkForProcess(APP_DEFAULT_NETID));
    }
}

class VpnParameterizedTest : public NetdBinderTest, public testing::WithParamInterface<bool> {};

// Exercise secure and bypassable VPN.
INSTANTIATE_TEST_SUITE_P(PerAppDefaultNetwork, VpnParameterizedTest, testing::Bool(),
                         [](const testing::TestParamInfo<bool>& info) {
                             return info.param ? "SecureVPN" : "BypassableVPN";
                         });

// Verify per-app default network + VPN.
TEST_P(VpnParameterizedTest, ImplicitlySelectNetwork) {
    const bool isSecureVPN = GetParam();
    createVpnAndAppDefaultNetworkWithUid(
            SYSTEM_DEFAULT_NETID, APP_DEFAULT_NETID, VPN_NETID, isSecureVPN,
            {makeUidRangeParcel(TEST_UID2, TEST_UID1)} /* app range */,
            {makeUidRangeParcel(TEST_UID3, TEST_UID2)} /* VPN range */);

    int systemDefaultFd = sTun.getFdForTesting();
    int appDefaultFd = sTun2.getFdForTesting();
    int vpnFd = sTun3.getFdForTesting();

    // uid is neither in app range, nor in VPN range. Traffic goes through system default network.
    expectPacketSentOnNetId(AID_ROOT, SYSTEM_DEFAULT_NETID, systemDefaultFd, IMPLICITLY_SELECT);
    // uid is in VPN range, not in app range. Traffic goes through VPN.
    expectPacketSentOnNetId(TEST_UID3, (isSecureVPN ? SYSTEM_DEFAULT_NETID : VPN_NETID), vpnFd,
                            IMPLICITLY_SELECT);
    // uid is in app range, not in VPN range. Traffic goes through per-app default network.
    expectPacketSentOnNetId(TEST_UID1, APP_DEFAULT_NETID, appDefaultFd, IMPLICITLY_SELECT);
    // uid is in both app and VPN range. Traffic goes through VPN.
    expectPacketSentOnNetId(TEST_UID2, (isSecureVPN ? APP_DEFAULT_NETID : VPN_NETID), vpnFd,
                            IMPLICITLY_SELECT);
}

class VpnAndSelectNetworkParameterizedTest
    : public NetdBinderTest,
      public testing::WithParamInterface<std::tuple<bool, int>> {};

// Exercise the combination of different VPN types and different user selected networks. e.g.
// secure VPN + select on system default network
// secure VPN + select on app default network
// secure VPN + select on VPN
// bypassable VPN + select on system default network
// ...
INSTANTIATE_TEST_SUITE_P(PerAppDefaultNetwork, VpnAndSelectNetworkParameterizedTest,
                         testing::Combine(testing::Bool(),
                                          testing::Values(SYSTEM_DEFAULT_NETID, APP_DEFAULT_NETID,
                                                          VPN_NETID)),
                         [](const testing::TestParamInfo<std::tuple<bool, int>>& info) {
                             const std::string vpnType = std::get<0>(info.param)
                                                                 ? std::string("SecureVPN")
                                                                 : std::string("BypassableVPN");
                             std::string selectedNetwork;
                             switch (std::get<1>(info.param)) {
                                 case SYSTEM_DEFAULT_NETID:
                                     selectedNetwork = "SystemDefaultNetwork";
                                     break;
                                 case APP_DEFAULT_NETID:
                                     selectedNetwork = "AppDefaultNetwork";
                                     break;
                                 case VPN_NETID:
                                     selectedNetwork = "VPN";
                                     break;
                                 default:
                                     selectedNetwork = "InvalidParameter";  // Should not happen.
                             }
                             return vpnType + "_select" + selectedNetwork;
                         });

TEST_P(VpnAndSelectNetworkParameterizedTest, ExplicitlySelectNetwork) {
    bool isSecureVPN;
    int selectedNetId;
    std::tie(isSecureVPN, selectedNetId) = GetParam();
    createVpnAndAppDefaultNetworkWithUid(
            SYSTEM_DEFAULT_NETID, APP_DEFAULT_NETID, VPN_NETID, isSecureVPN,
            {makeUidRangeParcel(TEST_UID2, TEST_UID1)} /* app range */,
            {makeUidRangeParcel(TEST_UID3, TEST_UID2)} /* VPN range */);

    int expectedFd = -1;
    switch (selectedNetId) {
        case SYSTEM_DEFAULT_NETID:
            expectedFd = sTun.getFdForTesting();
            break;
        case APP_DEFAULT_NETID:
            expectedFd = sTun2.getFdForTesting();
            break;
        case VPN_NETID:
            expectedFd = sTun3.getFdForTesting();
            break;
        default:
            GTEST_LOG_(ERROR) << "unexpected netId:" << selectedNetId;  // Should not happen.
    }

    // In all following permutations, Traffic should go through the specified network if a process
    // can select network for itself. The fwmark should contain process UID and the explicit select
    // bit.
    {  // uid is neither in app range, nor in VPN range. Permission bits, protect bit, and explicit
       // select bit are all set because of AID_ROOT.
        ScopedUidChange scopedUidChange(AID_ROOT);
        EXPECT_EQ(0, setNetworkForProcess(selectedNetId));
        expectPacketSentOnNetId(AID_ROOT, selectedNetId, expectedFd, EXPLICITLY_SELECT);
    }
    {  // uid is in VPN range, not in app range.
        ScopedUidChange scopedUidChange(TEST_UID3);
        // Cannot select non-VPN networks when uid is subject to secure VPN.
        if (isSecureVPN && selectedNetId != VPN_NETID) {
            EXPECT_EQ(-EPERM, setNetworkForProcess(selectedNetId));
        } else {
            EXPECT_EQ(0, setNetworkForProcess(selectedNetId));
            expectPacketSentOnNetId(TEST_UID3, selectedNetId, expectedFd, EXPLICITLY_SELECT);
        }
    }
    {  // uid is in app range, not in VPN range.
        ScopedUidChange scopedUidChange(TEST_UID1);
        // Cannot select the VPN because the VPN does not applies to the UID.
        if (selectedNetId == VPN_NETID) {
            EXPECT_EQ(-EPERM, setNetworkForProcess(selectedNetId));
        } else {
            EXPECT_EQ(0, setNetworkForProcess(selectedNetId));
            expectPacketSentOnNetId(TEST_UID1, selectedNetId, expectedFd, EXPLICITLY_SELECT);
        }
    }
    {  // uid is in both app range and VPN range.
        ScopedUidChange scopedUidChange(TEST_UID2);
        // Cannot select non-VPN networks when uid is subject to secure VPN.
        if (isSecureVPN && selectedNetId != VPN_NETID) {
            EXPECT_EQ(-EPERM, setNetworkForProcess(selectedNetId));
        } else {
            EXPECT_EQ(0, setNetworkForProcess(selectedNetId));
            expectPacketSentOnNetId(TEST_UID2, selectedNetId, expectedFd, EXPLICITLY_SELECT);
        }
    }
}

TEST_P(VpnParameterizedTest, UnconnectedSocket) {
    const bool isSecureVPN = GetParam();
    createVpnAndAppDefaultNetworkWithUid(
            SYSTEM_DEFAULT_NETID, APP_DEFAULT_NETID, VPN_NETID, isSecureVPN,
            {makeUidRangeParcel(TEST_UID2, TEST_UID1)} /* app range */,
            {makeUidRangeParcel(TEST_UID3, TEST_UID2)} /* VPN range */);

    int systemDefaultFd = sTun.getFdForTesting();
    int appDefaultFd = sTun2.getFdForTesting();
    int vpnFd = sTun3.getFdForTesting();

    // uid is neither in app range, nor in VPN range. Traffic goes through system default network.
    expectPacketSentOnNetId(AID_ROOT, NETID_UNSET, systemDefaultFd, UNCONNECTED_SOCKET);
    // uid is in VPN range, not in app range. Traffic goes through VPN.
    expectPacketSentOnNetId(TEST_UID3, NETID_UNSET, vpnFd, UNCONNECTED_SOCKET);
    // uid is in app range, not in VPN range. Traffic goes through per-app default network.
    expectPacketSentOnNetId(TEST_UID1, NETID_UNSET, appDefaultFd, UNCONNECTED_SOCKET);
    // uid is in both app and VPN range. Traffic goes through VPN.
    expectPacketSentOnNetId(TEST_UID2, NETID_UNSET, vpnFd, UNCONNECTED_SOCKET);
}

class VpnLocalRoutesParameterizedTest
    : public NetdBinderTest,
      public testing::WithParamInterface<std::tuple<int, int, bool, bool, bool, bool>> {
  protected:
    // Local/non-local addresses based on the route added in
    // setupNetworkRoutesForVpnAndDefaultNetworks.
    in_addr V4_LOCAL_ADDR = {htonl(0xC0A80008)};      // 192.168.0.8
    in_addr V4_APP_LOCAL_ADDR = {htonl(0xAC100008)};  // 172.16.0.8
    in_addr V4_GLOBAL_ADDR = {htonl(0x08080808)};     // 8.8.8.8

    in6_addr V6_LOCAL_ADDR = {
            {// 2001:db8:cafe::1
             .u6_addr8 = {0x20, 0x01, 0x0d, 0xb8, 0xca, 0xfe, 0, 0, 0, 0, 0, 0, 0, 0, 0, 1}}};
    in6_addr V6_APP_LOCAL_ADDR = {
            {// 2607:f0d0:1234::4
             .u6_addr8 = {0x26, 0x07, 0xf0, 0xd0, 0x12, 0x34, 0, 0, 0, 0, 0, 0, 0, 0, 0, 4}}};
    in6_addr V6_GLOBAL_ADDR = {
            {// 2607:1234:1002::4
             .u6_addr8 = {0x26, 0x07, 0x12, 0x34, 0x10, 0x02, 0, 0, 0, 0, 0, 0, 0, 0, 0, 4}}};
};

const int SEND_TO_GLOBAL = 0;
const int SEND_TO_SYSTEM_DEFAULT_LOCAL = 1;
const int SEND_TO_PER_APP_DEFAULT_LOCAL = 2;

// Exercise the combination of different explicitly selected network, different uid, local/non-local
// address on local route exclusion VPN. E.g.
// explicitlySelected systemDefault + uid in VPN range + no app default + non local address
// explicitlySelected systemDefault + uid in VPN range + has app default + non local address
// explicitlySelected systemDefault + uid in VPN range + has app default + local address
// explicitlySelected appDefault + uid not in VPN range + has app default + non local address
INSTANTIATE_TEST_SUITE_P(
        PerAppDefaultNetwork, VpnLocalRoutesParameterizedTest,
        testing::Combine(testing::Values(SYSTEM_DEFAULT_NETID, APP_DEFAULT_NETID, NETID_UNSET),
                         testing::Values(SEND_TO_GLOBAL, SEND_TO_SYSTEM_DEFAULT_LOCAL,
                                         SEND_TO_PER_APP_DEFAULT_LOCAL),
                         testing::Bool(), testing::Bool(), testing::Bool(), testing::Bool()),
        [](const testing::TestParamInfo<std::tuple<int, int, bool, bool, bool, bool>>& info) {
            std::string explicitlySelected;
            switch (std::get<0>(info.param)) {
                case SYSTEM_DEFAULT_NETID:
                    explicitlySelected = "explicitlySelectedSystemDefault";
                    break;
                case APP_DEFAULT_NETID:
                    explicitlySelected = "explicitlySelectedAppDefault";
                    break;
                case NETID_UNSET:
                    explicitlySelected = "implicitlySelected";
                    break;
                default:
                    explicitlySelected = "InvalidParameter";  // Should not happen.
            }

            std::string sendToAddr;
            switch (std::get<1>(info.param)) {
                case SEND_TO_GLOBAL:
                    sendToAddr = "GlobalAddr";
                    break;
                case SEND_TO_SYSTEM_DEFAULT_LOCAL:
                    sendToAddr = "SystemLocal";
                    break;
                case SEND_TO_PER_APP_DEFAULT_LOCAL:
                    sendToAddr = "AppLocal";
                    break;
                default:
                    sendToAddr = "InvalidAddr";  // Should not happen.
            }

            const std::string isSubjectToVpn = std::get<2>(info.param)
                                                       ? std::string("SubjectToVpn")
                                                       : std::string("NotSubjectToVpn");

            const std::string hasAppDefaultNetwork = std::get<3>(info.param)
                                                             ? std::string("HasAppDefault")
                                                             : std::string("NothasAppDefault");

            const std::string testV6 =
                    std::get<4>(info.param) ? std::string("v6") : std::string("v4");

            // Apply the same or different local address in app default and system default.
            const std::string differentLocalRoutes = std::get<5>(info.param)
                                                             ? std::string("DifferentLocalRoutes")
                                                             : std::string("SameLocalAddr");

            return explicitlySelected + "_uid" + isSubjectToVpn + hasAppDefaultNetwork +
                   "Range_with" + testV6 + sendToAddr + differentLocalRoutes;
        });

int getTargetIfaceForLocalRoutesExclusion(bool isSubjectToVpn, bool hasAppDefaultNetwork,
                                          bool differentLocalRoutes, int sendToAddr,
                                          int selectedNetId, int fallthroughFd, int appDefaultFd,
                                          int vpnFd) {
    int expectedIface;

    // Setup the expected interface based on the condition.
    if (isSubjectToVpn && hasAppDefaultNetwork) {
        switch (sendToAddr) {
            case SEND_TO_GLOBAL:
                expectedIface = vpnFd;
                break;
            case SEND_TO_SYSTEM_DEFAULT_LOCAL:
                // Go to app default if the app default and system default are the same range
                // TODO(b/237351736): It should go to VPN if the system local and app local are
                // different.
                expectedIface = differentLocalRoutes ? fallthroughFd : appDefaultFd;
                break;
            case SEND_TO_PER_APP_DEFAULT_LOCAL:
                expectedIface = appDefaultFd;
                break;
            default:
                expectedIface = -1;  // should not happen
        }
    } else if (isSubjectToVpn && !hasAppDefaultNetwork) {
        switch (sendToAddr) {
            case SEND_TO_GLOBAL:
                expectedIface = vpnFd;
                break;
            case SEND_TO_SYSTEM_DEFAULT_LOCAL:
                // TODO(b/237351736): It should go to app default if the system local and app local
                // are different.
                expectedIface = fallthroughFd;
                break;
            case SEND_TO_PER_APP_DEFAULT_LOCAL:
                // Go to system default if the system default and app default are the same range.
                expectedIface = differentLocalRoutes ? vpnFd : fallthroughFd;
                break;
            default:
                expectedIface = -1;  // should not happen
        }
    } else if (!isSubjectToVpn && hasAppDefaultNetwork) {
        expectedIface = appDefaultFd;
    } else {  // !isSubjectToVpn && !hasAppDefaultNetwork
        expectedIface = fallthroughFd;
    }

    // Override the target if it's explicitly selected.
    switch (selectedNetId) {
        case SYSTEM_DEFAULT_NETID:
            expectedIface = fallthroughFd;
            break;
        case APP_DEFAULT_NETID:
            expectedIface = appDefaultFd;
            break;
        default:
            break;
            // Based on the uid range.
    }

    return expectedIface;
}

// Routes configured on the system default network and on the VPN.
// This allows the test to verify the worst case where the physical network and the VPN configure
// the same routes. This ensures that routing is determined by the IP rules and doesn't just happen
// to work because the routes don't overlap. If differentLocalRoutes is false, these routes are also
// configured on the per-app default network.
// For both IPv4 and IPv6, the first route is local, the second is not.
std::vector<std::string> SYSTEM_DEFAULT_ROUTES = {"192.168.0.0/16", "0.0.0.0/0",
                                                  "2001:db8:cafe::/48", "::/0"};
// Routes configured on the per-app default network if differentLocalRoutes is true.
// For both IPv4 and IPv6, the first route is local, the second is not.
std::vector<std::string> APP_DEFAULT_ROUTES = {"172.16.0.0/16", "0.0.0.0/0", "2607:f0d0:1234::/48",
                                               "::/0"};
void NetdBinderTest::setupNetworkRoutesForVpnAndDefaultNetworks(
        int systemDefaultNetId, int appDefaultNetId, int vpnNetId, int otherNetId, bool secure,
        bool testV6, bool differentLocalRoutes, std::vector<UidRangeParcel>&& appDefaultUidRanges,
        std::vector<UidRangeParcel>&& vpnUidRanges) {
    // Create a physical network on sTun, and set it as the system default network
    createAndSetDefaultNetwork(systemDefaultNetId, sTun.name());

    // Routes are configured to system default, app default and vpn network to verify if the packets
    // are routed correctly.

    // Setup system default routing.
    for (const auto& route : SYSTEM_DEFAULT_ROUTES) {
        EXPECT_TRUE(mNetd->networkAddRoute(systemDefaultNetId, sTun.name(), route, "").isOk());
    }

    // Create another physical network on sTun2 as per app default network
    createPhysicalNetwork(appDefaultNetId, sTun2.name());

    // Setup app default routing.
    std::vector<std::string> appDefaultRoutes =
            (differentLocalRoutes ? APP_DEFAULT_ROUTES : SYSTEM_DEFAULT_ROUTES);
    for (const auto& route : appDefaultRoutes) {
        EXPECT_TRUE(mNetd->networkAddRoute(appDefaultNetId, sTun2.name(), route, "").isOk());
    }

    // Create a bypassable VPN on sTun3.
    auto config = makeNativeNetworkConfig(vpnNetId, NativeNetworkType::VIRTUAL,
                                          INetd::PERMISSION_NONE, secure, true);
    EXPECT_TRUE(mNetd->networkCreate(config).isOk());
    EXPECT_TRUE(mNetd->networkAddInterface(vpnNetId, sTun3.name()).isOk());

    // Setup vpn routing.
    for (const auto& route : SYSTEM_DEFAULT_ROUTES) {
        EXPECT_TRUE(mNetd->networkAddRoute(vpnNetId, sTun3.name(), route, "").isOk());
    }

    // Create another interface that is neither system default nor the app default to make sure
    // the traffic won't be mis-routed.
    createPhysicalNetwork(otherNetId, sTun4.name());
    EXPECT_TRUE(mNetd->networkAddRoute(otherNetId, sTun4.name(), testV6 ? "::/0" : "0.0.0.0/0", "")
                        .isOk());
    // Add per-app uid ranges.
    EXPECT_TRUE(mNetd->networkAddUidRanges(appDefaultNetId, appDefaultUidRanges).isOk());

    // Add VPN uid ranges.
    EXPECT_TRUE(mNetd->networkAddUidRanges(vpnNetId, vpnUidRanges).isOk());
}

// Rules are in approximately the following order for bypassable VPNs that allow local network
// access:
//    - Local routes to the per-app default network (UID guarded)
//    - Local routes to the system default network
//    - Both local and global routs to VPN network (UID guarded)
//    - Global routes to per-app default network(UID guarded)
//    - Global routes to system default network
TEST_P(VpnLocalRoutesParameterizedTest, localRoutesExclusion) {
    int selectedNetId;
    int sendToAddr;
    bool isSubjectToVpn;
    bool hasAppDefaultNetwork;
    bool testV6;
    bool differentLocalRoutes;

    std::tie(selectedNetId, sendToAddr, isSubjectToVpn, hasAppDefaultNetwork, testV6,
             differentLocalRoutes) = GetParam();

    setupNetworkRoutesForVpnAndDefaultNetworks(
            SYSTEM_DEFAULT_NETID, APP_DEFAULT_NETID, VPN_NETID, TEST_NETID4, false /* secure */,
            testV6, differentLocalRoutes,
            // Setup uid ranges for app default and VPN. Configure TEST_UID2 into both app default
            // and VPN to verify the behavior when the uid exists in both network.
            {makeUidRangeParcel(TEST_UID2, TEST_UID1)}, {makeUidRangeParcel(TEST_UID3, TEST_UID2)});

    int fallthroughFd = sTun.getFdForTesting();
    int appDefaultFd = sTun2.getFdForTesting();
    int vpnFd = sTun3.getFdForTesting();

    // Explicitly select network
    setNetworkForProcess(selectedNetId);

    int targetUid;

    // Setup the expected testing uid
    if (isSubjectToVpn) {
        if (hasAppDefaultNetwork) {
            targetUid = TEST_UID2;
        } else {
            targetUid = TEST_UID3;
        }
    } else {
        if (hasAppDefaultNetwork) {
            targetUid = TEST_UID1;
        } else {
            targetUid = TEST_UID4;  // Not in any of the UID ranges.
        }
    }

    // Get expected interface for the traffic.
    int expectedIface = getTargetIfaceForLocalRoutesExclusion(
            isSubjectToVpn, hasAppDefaultNetwork, differentLocalRoutes, sendToAddr, selectedNetId,
            fallthroughFd, appDefaultFd, vpnFd);

    // Verify the packets are sent to the expected interface.
    Fwmark fwmark;
    if (testV6) {
        in6_addr addr;
        switch (sendToAddr) {
            case SEND_TO_GLOBAL:
                addr = V6_GLOBAL_ADDR;
                break;
            case SEND_TO_SYSTEM_DEFAULT_LOCAL:
                addr = V6_LOCAL_ADDR;
                break;
            case SEND_TO_PER_APP_DEFAULT_LOCAL:
                addr = differentLocalRoutes ? V6_APP_LOCAL_ADDR : V6_LOCAL_ADDR;
                break;
            default:
                break;
                // should not happen
        }
        EXPECT_TRUE(sendIPv6PacketFromUid(targetUid, addr, &fwmark, expectedIface));
    } else {
        in_addr addr;
        switch (sendToAddr) {
            case SEND_TO_GLOBAL:
                addr = V4_GLOBAL_ADDR;
                break;
            case SEND_TO_SYSTEM_DEFAULT_LOCAL:
                addr = V4_LOCAL_ADDR;
                break;
            case SEND_TO_PER_APP_DEFAULT_LOCAL:
                addr = differentLocalRoutes ? V4_APP_LOCAL_ADDR : V4_LOCAL_ADDR;
                break;
            default:
                break;
                // should not happen
        }

        EXPECT_TRUE(sendIPv4PacketFromUid(targetUid, addr, &fwmark, expectedIface));
    }
}

TEST_F(NetdBinderTest, NetworkCreate) {
    auto config = makeNativeNetworkConfig(TEST_NETID1, NativeNetworkType::PHYSICAL,
                                          INetd::PERMISSION_NONE, false, false);
    EXPECT_TRUE(mNetd->networkCreate(config).isOk());
    EXPECT_TRUE(mNetd->networkDestroy(config.netId).isOk());

    config.networkType = NativeNetworkType::VIRTUAL;
    config.secure = true;
    config.vpnType = NativeVpnType::OEM;
    EXPECT_TRUE(mNetd->networkCreate(config).isOk());

    // invalid network type
    auto wrongConfig = makeNativeNetworkConfig(TEST_NETID2, static_cast<NativeNetworkType>(-1),
                                               INetd::PERMISSION_NONE, false, false);
    EXPECT_EQ(EINVAL, mNetd->networkCreate(wrongConfig).serviceSpecificErrorCode());

    // invalid VPN type
    wrongConfig.networkType = NativeNetworkType::VIRTUAL;
    wrongConfig.vpnType = static_cast<NativeVpnType>(-1);
    EXPECT_EQ(EINVAL, mNetd->networkCreate(wrongConfig).serviceSpecificErrorCode());
}

// Verifies valid and invalid inputs on networkAddUidRangesParcel method.
TEST_F(NetdBinderTest, UidRangeSubPriority_ValidateInputs) {
    createVpnAndOtherPhysicalNetwork(SYSTEM_DEFAULT_NETID, APP_DEFAULT_NETID, VPN_NETID,
                                     /*isSecureVPN=*/true);
    // Invalid priority -10 on a physical network.
    NativeUidRangeConfig uidRangeConfig =
            makeNativeUidRangeConfig(APP_DEFAULT_NETID, {makeUidRangeParcel(BASE_UID, BASE_UID)},
                                     UidRanges::SUB_PRIORITY_HIGHEST - 10);
    binder::Status status = mNetd->networkAddUidRangesParcel(uidRangeConfig);
    EXPECT_FALSE(status.isOk());
    EXPECT_EQ(EINVAL, status.serviceSpecificErrorCode());

    // Invalid priority 1000 on a physical network.
    uidRangeConfig.subPriority = UidRanges::SUB_PRIORITY_NO_DEFAULT + 1;
    status = mNetd->networkAddUidRangesParcel(uidRangeConfig);
    EXPECT_FALSE(status.isOk());
    EXPECT_EQ(EINVAL, status.serviceSpecificErrorCode());

    // Virtual networks support only default priority.
    uidRangeConfig.netId = VPN_NETID;
    uidRangeConfig.subPriority = SUB_PRIORITY_1;
    status = mNetd->networkAddUidRangesParcel(uidRangeConfig);
    EXPECT_FALSE(status.isOk());
    EXPECT_EQ(EINVAL, status.serviceSpecificErrorCode());

    // For a single network, identical UID ranges with different priorities are allowed.
    uidRangeConfig.netId = APP_DEFAULT_NETID;
    uidRangeConfig.subPriority = SUB_PRIORITY_1;
    EXPECT_TRUE(mNetd->networkAddUidRangesParcel(uidRangeConfig).isOk());
    uidRangeConfig.subPriority = SUB_PRIORITY_2;
    EXPECT_TRUE(mNetd->networkAddUidRangesParcel(uidRangeConfig).isOk());

    // Overlapping ranges is invalid.
    uidRangeConfig.uidRanges = {makeUidRangeParcel(BASE_UID + 1, BASE_UID + 1),
                                makeUidRangeParcel(BASE_UID + 1, BASE_UID + 1)};
    status = mNetd->networkAddUidRangesParcel(uidRangeConfig);
    EXPECT_FALSE(status.isOk());
    EXPECT_EQ(EINVAL, status.serviceSpecificErrorCode());
}

// Examines whether IP rules for app default network with subsidiary priorities are correctly added
// and removed.
TEST_F(NetdBinderTest, UidRangeSubPriority_VerifyPhysicalNwIpRules) {
    createPhysicalNetwork(TEST_NETID1, sTun.name());
    EXPECT_TRUE(mNetd->networkAddRoute(TEST_NETID1, sTun.name(), "::/0", "").isOk());
    createPhysicalNetwork(TEST_NETID2, sTun2.name());
    EXPECT_TRUE(mNetd->networkAddRoute(TEST_NETID2, sTun2.name(), "::/0", "").isOk());

    // Adds priority 1 setting
    NativeUidRangeConfig uidRangeConfig1 = makeNativeUidRangeConfig(
            TEST_NETID1, {makeUidRangeParcel(BASE_UID, BASE_UID)}, SUB_PRIORITY_1);
    EXPECT_TRUE(mNetd->networkAddUidRangesParcel(uidRangeConfig1).isOk());
    verifyAppUidRules({true}, uidRangeConfig1, sTun.name());
    // Adds priority 2 setting
    NativeUidRangeConfig uidRangeConfig2 = makeNativeUidRangeConfig(
            TEST_NETID2, {makeUidRangeParcel(BASE_UID + 1, BASE_UID + 1)}, SUB_PRIORITY_2);
    EXPECT_TRUE(mNetd->networkAddUidRangesParcel(uidRangeConfig2).isOk());
    verifyAppUidRules({true}, uidRangeConfig2, sTun2.name());
    // Adds another priority 2 setting
    NativeUidRangeConfig uidRangeConfig3 = makeNativeUidRangeConfig(
            INetd::UNREACHABLE_NET_ID, {makeUidRangeParcel(BASE_UID + 2, BASE_UID + 2)},
            SUB_PRIORITY_2);
    EXPECT_TRUE(mNetd->networkAddUidRangesParcel(uidRangeConfig3).isOk());
    verifyAppUidRules({true}, uidRangeConfig3, "");

    // Removes.
    EXPECT_TRUE(mNetd->networkRemoveUidRangesParcel(uidRangeConfig1).isOk());
    verifyAppUidRules({false}, uidRangeConfig1, sTun.name());
    verifyAppUidRules({true}, uidRangeConfig2, sTun2.name());
    verifyAppUidRules({true}, uidRangeConfig3, "");
    EXPECT_TRUE(mNetd->networkRemoveUidRangesParcel(uidRangeConfig2).isOk());
    verifyAppUidRules({false}, uidRangeConfig1, sTun.name());
    verifyAppUidRules({false}, uidRangeConfig2, sTun2.name());
    verifyAppUidRules({true}, uidRangeConfig3, "");
    EXPECT_TRUE(mNetd->networkRemoveUidRangesParcel(uidRangeConfig3).isOk());
    verifyAppUidRules({false}, uidRangeConfig1, sTun.name());
    verifyAppUidRules({false}, uidRangeConfig2, sTun2.name());
    verifyAppUidRules({false}, uidRangeConfig3, "");
}

// Verify uid range rules on virtual network.
TEST_P(VpnParameterizedTest, UidRangeSubPriority_VerifyVpnIpRules) {
    const bool isSecureVPN = GetParam();
    constexpr int VPN_NETID2 = TEST_NETID2;

    // Create 2 VPNs, using sTun and sTun2.
    auto config = makeNativeNetworkConfig(VPN_NETID, NativeNetworkType::VIRTUAL,
                                          INetd::PERMISSION_NONE, isSecureVPN, false);
    EXPECT_TRUE(mNetd->networkCreate(config).isOk());
    EXPECT_TRUE(mNetd->networkAddInterface(VPN_NETID, sTun.name()).isOk());

    config = makeNativeNetworkConfig(VPN_NETID2, NativeNetworkType::VIRTUAL, INetd::PERMISSION_NONE,
                                     isSecureVPN, false);
    EXPECT_TRUE(mNetd->networkCreate(config).isOk());
    EXPECT_TRUE(mNetd->networkAddInterface(VPN_NETID2, sTun2.name()).isOk());

    // Assign uid ranges to different VPNs. Check if rules match.
    NativeUidRangeConfig uidRangeConfig1 = makeNativeUidRangeConfig(
            VPN_NETID, {makeUidRangeParcel(BASE_UID, BASE_UID)}, UidRanges::SUB_PRIORITY_HIGHEST);
    EXPECT_TRUE(mNetd->networkAddUidRangesParcel(uidRangeConfig1).isOk());
    verifyVpnUidRules({true}, uidRangeConfig1, sTun.name(), isSecureVPN, false);

    NativeUidRangeConfig uidRangeConfig2 =
            makeNativeUidRangeConfig(VPN_NETID2, {makeUidRangeParcel(BASE_UID + 1, BASE_UID + 1)},
                                     UidRanges::SUB_PRIORITY_HIGHEST);
    EXPECT_TRUE(mNetd->networkAddUidRangesParcel(uidRangeConfig2).isOk());
    verifyVpnUidRules({true}, uidRangeConfig2, sTun2.name(), isSecureVPN, false);

    // Remove uid configs one-by-one. Check if rules match.
    EXPECT_TRUE(mNetd->networkRemoveUidRangesParcel(uidRangeConfig1).isOk());
    verifyVpnUidRules({false}, uidRangeConfig1, sTun.name(), isSecureVPN, false);
    verifyVpnUidRules({true}, uidRangeConfig2, sTun2.name(), isSecureVPN, false);
    EXPECT_TRUE(mNetd->networkRemoveUidRangesParcel(uidRangeConfig2).isOk());
    verifyVpnUidRules({false}, uidRangeConfig1, sTun.name(), isSecureVPN, false);
    verifyVpnUidRules({false}, uidRangeConfig2, sTun2.name(), isSecureVPN, false);
}

// Verify VPN ip rule on bypassable/secureVPN virtual network with local routes excluded
TEST_P(VpnParameterizedTest, VerifyVpnIpRules_excludeLocalRoutes) {
    const bool isSecureVPN = GetParam();
    // Create VPN with local route excluded
    auto config = makeNativeNetworkConfig(VPN_NETID, NativeNetworkType::VIRTUAL,
                                          INetd::PERMISSION_NONE, isSecureVPN, true);
    EXPECT_TRUE(mNetd->networkCreate(config).isOk());
    EXPECT_TRUE(mNetd->networkAddInterface(VPN_NETID, sTun.name()).isOk());

    // Assign uid ranges to VPN. Check if rules match.
    NativeUidRangeConfig uidRangeConfig1 = makeNativeUidRangeConfig(
            VPN_NETID, {makeUidRangeParcel(BASE_UID, BASE_UID)}, UidRanges::SUB_PRIORITY_HIGHEST);
    EXPECT_TRUE(mNetd->networkAddUidRangesParcel(uidRangeConfig1).isOk());
    verifyVpnUidRules({true}, uidRangeConfig1, sTun.name(), isSecureVPN, true);

    // Remove uid configs. Check if rules match.
    EXPECT_TRUE(mNetd->networkRemoveUidRangesParcel(uidRangeConfig1).isOk());
    verifyVpnUidRules({false}, uidRangeConfig1, sTun.name(), isSecureVPN, true);
}

// Verify if packets go through the right network when subsidiary priority and VPN works together.
//
// Test config:
// +----------+------------------------+-------------------------------------------+
// | Priority |          UID           |             Assigned Network              |
// +----------+------------------------+-------------------------------------------+
// |        0 | TEST_UID1              | VPN bypassable (VPN_NETID)                |
// +----------+------------------------+-------------------------------------------+
// |        1 | TEST_UID1, TEST_UID2,  | Physical Network 1 (APP_DEFAULT_1_NETID)  |
// |        1 | TEST_UID3              | Physical Network 2 (APP_DEFAULT_2_NETID)  |
// |        1 | TEST_UID5              | Unreachable Network (UNREACHABLE_NET_ID)  |
// +----------+------------------------+-------------------------------------------+
// |        2 | TEST_UID3              | Physical Network 1 (APP_DEFAULT_1_NETID)  |
// |        2 | TEST_UID4, TEST_UID5   | Physical Network 2 (APP_DEFAULT_2_NETID)  |
// +----------+------------------------+-------------------------------------------+
//
// Expected results:
// +-----------+------------------------+
// |    UID    |    Using Network       |
// +-----------+------------------------+
// | TEST_UID1 | VPN                    |
// | TEST_UID2 | Physical Network 1     |
// | TEST_UID3 | Physical Network 2     |
// | TEST_UID4 | Physical Network 2     |
// | TEST_UID5 | Unreachable Network    |
// | TEST_UID6 | System Default Network |
// +-----------+------------------------+
//
// SYSTEM_DEFAULT_NETID uses sTun.
// APP_DEFAULT_1_NETID uses sTun2.
// VPN_NETID uses sTun3.
// APP_DEFAULT_2_NETID uses sTun4.
//
TEST_F(NetdBinderTest, UidRangeSubPriority_ImplicitlySelectNetwork) {
    constexpr int APP_DEFAULT_1_NETID = TEST_NETID2;
    constexpr int APP_DEFAULT_2_NETID = TEST_NETID4;

    static const struct TestData {
        uint32_t subPriority;
        std::vector<UidRangeParcel> uidRanges;
        unsigned int netId;
    } kTestData[] = {
            {UidRanges::SUB_PRIORITY_HIGHEST, {makeUidRangeParcel(TEST_UID1)}, VPN_NETID},
            {SUB_PRIORITY_1,
             {makeUidRangeParcel(TEST_UID1), makeUidRangeParcel(TEST_UID2)},
             APP_DEFAULT_1_NETID},
            {SUB_PRIORITY_1, {makeUidRangeParcel(TEST_UID3)}, APP_DEFAULT_2_NETID},
            {SUB_PRIORITY_1, {makeUidRangeParcel(TEST_UID5)}, INetd::UNREACHABLE_NET_ID},
            {SUB_PRIORITY_2, {makeUidRangeParcel(TEST_UID3)}, APP_DEFAULT_1_NETID},
            {SUB_PRIORITY_2,
             {makeUidRangeParcel(TEST_UID4), makeUidRangeParcel(TEST_UID5)},
             APP_DEFAULT_2_NETID},
    };

    // Creates 4 networks.
    createVpnAndOtherPhysicalNetwork(SYSTEM_DEFAULT_NETID, APP_DEFAULT_1_NETID, VPN_NETID,
                                     /*isSecureVPN=*/false);
    createPhysicalNetwork(APP_DEFAULT_2_NETID, sTun4.name());
    EXPECT_TRUE(mNetd->networkAddRoute(APP_DEFAULT_2_NETID, sTun4.name(), "::/0", "").isOk());

    for (const auto& td : kTestData) {
        NativeUidRangeConfig uidRangeConfig =
                makeNativeUidRangeConfig(td.netId, td.uidRanges, td.subPriority);
        EXPECT_TRUE(mNetd->networkAddUidRangesParcel(uidRangeConfig).isOk());
    }

    int systemDefaultFd = sTun.getFdForTesting();
    int appDefault_1_Fd = sTun2.getFdForTesting();
    int vpnFd = sTun3.getFdForTesting();
    int appDefault_2_Fd = sTun4.getFdForTesting();
    // Verify routings.
    expectPacketSentOnNetId(TEST_UID1, VPN_NETID, vpnFd, IMPLICITLY_SELECT);
    expectPacketSentOnNetId(TEST_UID2, APP_DEFAULT_1_NETID, appDefault_1_Fd, IMPLICITLY_SELECT);
    expectPacketSentOnNetId(TEST_UID3, APP_DEFAULT_2_NETID, appDefault_2_Fd, IMPLICITLY_SELECT);
    expectPacketSentOnNetId(TEST_UID4, APP_DEFAULT_2_NETID, appDefault_2_Fd, IMPLICITLY_SELECT);
    expectUnreachableError(TEST_UID5, INetd::UNREACHABLE_NET_ID, IMPLICITLY_SELECT);
    expectPacketSentOnNetId(TEST_UID6, SYSTEM_DEFAULT_NETID, systemDefaultFd, IMPLICITLY_SELECT);

    // Remove test rules from the unreachable network.
    for (const auto& td : kTestData) {
        if (td.netId == INetd::UNREACHABLE_NET_ID) {
            NativeUidRangeConfig uidRangeConfig =
                    makeNativeUidRangeConfig(td.netId, td.uidRanges, td.subPriority);
            EXPECT_TRUE(mNetd->networkRemoveUidRangesParcel(uidRangeConfig).isOk());
        }
    }
}

class PerAppNetworkPermissionsTest : public NetdBinderTest {
  public:
    int bindSocketToNetwork(int sock, int netId, bool explicitlySelected) {
        ScopedUidChange uidChange(AID_ROOT);
        Fwmark fwmark;
        fwmark.explicitlySelected = explicitlySelected;
        fwmark.netId = netId;
        return setsockopt(sock, SOL_SOCKET, SO_MARK, &(fwmark.intValue), sizeof(fwmark.intValue));
    }

    void changeNetworkPermissionForUid(int netId, int uid, bool add) {
        auto nativeUidRangeConfig = makeNativeUidRangeConfig(netId, {makeUidRangeParcel(uid, uid)},
                                                             UidRanges::SUB_PRIORITY_NO_DEFAULT);
        ScopedUidChange rootUid(AID_ROOT);
        if (add) {
            EXPECT_TRUE(mNetd->networkAddUidRangesParcel(nativeUidRangeConfig).isOk());
        } else {
            EXPECT_TRUE(mNetd->networkRemoveUidRangesParcel(nativeUidRangeConfig).isOk());
        }
    }

  protected:
    static inline const sockaddr_in6 TEST_SOCKADDR_IN6 = {
            .sin6_family = AF_INET6,
            .sin6_port = 42,
            .sin6_addr = V6_ADDR,
    };
    std::array<char, 4096> mTestBuf;
};

TEST_F(PerAppNetworkPermissionsTest, HasExplicitAccess) {
    // TEST_NETID1 -> restricted network
    createPhysicalNetwork(TEST_NETID1, sTun.name(), INetd::PERMISSION_SYSTEM);
    EXPECT_TRUE(mNetd->networkAddRoute(TEST_NETID1, sTun.name(), "::/0", "").isOk());

    // Change uid to uid without PERMISSION_SYSTEM
    ScopedUidChange testUid(TEST_UID1);
    unique_fd sock(socket(AF_INET6, SOCK_DGRAM | SOCK_CLOEXEC, 0));
    EXPECT_EQ(bindSocketToNetwork(sock, TEST_NETID1, true /*explicitlySelected*/), 0);

    // Test without permissions should fail
    EXPECT_EQ(connect(sock, (sockaddr*)&TEST_SOCKADDR_IN6, sizeof(TEST_SOCKADDR_IN6)), -1);

    // Test access with permission succeeds and packet is routed correctly
    changeNetworkPermissionForUid(TEST_NETID1, TEST_UID1, true /*add*/);
    EXPECT_EQ(connect(sock, (sockaddr*)&TEST_SOCKADDR_IN6, sizeof(TEST_SOCKADDR_IN6)), 0);
    EXPECT_EQ(send(sock, "foo", sizeof("foo"), 0), (int)sizeof("foo"));
    EXPECT_GT(read(sTun.getFdForTesting(), mTestBuf.data(), mTestBuf.size()), 0);

    // Test removing permissions.
    // Note: Send will still succeed as the destination is cached in
    // sock.sk_dest_cache. Try another connect instead.
    changeNetworkPermissionForUid(TEST_NETID1, TEST_UID1, false /*add*/);
    EXPECT_EQ(-1, connect(sock, (sockaddr*)&TEST_SOCKADDR_IN6, sizeof(TEST_SOCKADDR_IN6)));
}

TEST_F(PerAppNetworkPermissionsTest, HasImplicitAccess) {
    // TEST_NETID1 -> restricted network
    createPhysicalNetwork(TEST_NETID1, sTun.name(), INetd::PERMISSION_SYSTEM);
    EXPECT_TRUE(mNetd->networkAddRoute(TEST_NETID1, sTun.name(), "::/0", "").isOk());

    // Change uid to uid without PERMISSION_SYSTEM
    ScopedUidChange testUid(TEST_UID1);
    unique_fd sock(socket(AF_INET6, SOCK_DGRAM | SOCK_CLOEXEC, 0));
    EXPECT_EQ(bindSocketToNetwork(sock, TEST_NETID1, false /*explicitlySelected*/), 0);

    // Note: we cannot call connect() when implicitly selecting the network as
    // the fwmark would get reset to the default network.
    // Call connect which should bind socket to default network
    EXPECT_EQ(sendto(sock, "foo", sizeof("foo"), 0, (sockaddr*)&TEST_SOCKADDR_IN6,
                     sizeof(TEST_SOCKADDR_IN6)),
              -1);

    // Test access with permission succeeds and packet is routed correctly
    changeNetworkPermissionForUid(TEST_NETID1, TEST_UID1, true /*add*/);
    EXPECT_EQ(sendto(sock, "foo", sizeof("foo"), 0, (sockaddr*)&TEST_SOCKADDR_IN6,
                     sizeof(TEST_SOCKADDR_IN6)),
              (int)sizeof("foo"));
    EXPECT_GT(read(sTun.getFdForTesting(), mTestBuf.data(), mTestBuf.size()), 0);
}

TEST_F(PerAppNetworkPermissionsTest, DoesNotAffectDefaultNetworkSelection) {
    // TEST_NETID1 -> default network
    // TEST_NETID2 -> restricted network
    createPhysicalNetwork(TEST_NETID1, sTun.name(), INetd::PERMISSION_NONE);
    createPhysicalNetwork(TEST_NETID2, sTun2.name(), INetd::PERMISSION_SYSTEM);
    EXPECT_TRUE(mNetd->networkAddRoute(TEST_NETID1, sTun.name(), "::/0", "").isOk());
    EXPECT_TRUE(mNetd->networkAddRoute(TEST_NETID2, sTun2.name(), "::/0", "").isOk());
    mNetd->networkSetDefault(TEST_NETID1);

    changeNetworkPermissionForUid(TEST_NETID2, TEST_UID1, true /*add*/);

    // Change uid to uid without PERMISSION_SYSTEM
    ScopedUidChange testUid(TEST_UID1);
    unique_fd sock(socket(AF_INET6, SOCK_DGRAM | SOCK_CLOEXEC, 0));

    // Connect should select default network
    EXPECT_EQ(connect(sock, (sockaddr*)&TEST_SOCKADDR_IN6, sizeof(TEST_SOCKADDR_IN6)), 0);
    EXPECT_EQ(send(sock, "foo", sizeof("foo"), 0), (int)sizeof("foo"));
    EXPECT_GT(read(sTun.getFdForTesting(), mTestBuf.data(), mTestBuf.size()), 0);
}

TEST_F(PerAppNetworkPermissionsTest, PermissionDoesNotAffectPerAppDefaultNetworkSelection) {
    // TEST_NETID1 -> restricted app default network
    // TEST_NETID2 -> restricted network
    createPhysicalNetwork(TEST_NETID1, sTun.name(), INetd::PERMISSION_SYSTEM);
    createPhysicalNetwork(TEST_NETID2, sTun2.name(), INetd::PERMISSION_SYSTEM);
    EXPECT_TRUE(mNetd->networkAddRoute(TEST_NETID1, sTun.name(), "::/0", "").isOk());
    EXPECT_TRUE(mNetd->networkAddRoute(TEST_NETID2, sTun2.name(), "::/0", "").isOk());

    auto nativeUidRangeConfig = makeNativeUidRangeConfig(
            TEST_NETID1, {makeUidRangeParcel(TEST_UID1, TEST_UID1)}, 0 /*subPriority*/);
    EXPECT_TRUE(mNetd->networkAddUidRangesParcel(nativeUidRangeConfig).isOk());
    changeNetworkPermissionForUid(TEST_NETID2, TEST_UID1, true /*add*/);

    // Change uid to uid without PERMISSION_SYSTEM
    ScopedUidChange testUid(TEST_UID1);
    unique_fd sock(socket(AF_INET6, SOCK_DGRAM | SOCK_CLOEXEC, 0));

    // Connect should select app default network
    EXPECT_EQ(connect(sock, (sockaddr*)&TEST_SOCKADDR_IN6, sizeof(TEST_SOCKADDR_IN6)), 0);
    EXPECT_EQ(send(sock, "foo", sizeof("foo"), 0), (int)sizeof("foo"));
    EXPECT_GT(read(sTun.getFdForTesting(), mTestBuf.data(), mTestBuf.size()), 0);
}

TEST_F(PerAppNetworkPermissionsTest, PermissionOnlyAffectsUid) {
    // TEST_NETID1 -> restricted network
    // TEST_NETID2 -> restricted network
    createPhysicalNetwork(TEST_NETID1, sTun.name(), INetd::PERMISSION_SYSTEM);
    createPhysicalNetwork(TEST_NETID2, sTun2.name(), INetd::PERMISSION_SYSTEM);
    EXPECT_TRUE(mNetd->networkAddRoute(TEST_NETID1, sTun.name(), "::/0", "").isOk());
    EXPECT_TRUE(mNetd->networkAddRoute(TEST_NETID2, sTun2.name(), "::/0", "").isOk());

    // test that neither TEST_UID1, nor TEST_UID2 have access without permission
    {
        // TEST_UID1
        ScopedUidChange testUid(TEST_UID1);
        unique_fd sock(socket(AF_INET6, SOCK_DGRAM | SOCK_CLOEXEC, 0));
        // TEST_NETID1
        EXPECT_EQ(bindSocketToNetwork(sock, TEST_NETID1, true /*explicitlySelected*/), 0);
        EXPECT_EQ(connect(sock, (sockaddr*)&TEST_SOCKADDR_IN6, sizeof(TEST_SOCKADDR_IN6)), -1);
        // TEST_NETID2
        EXPECT_EQ(bindSocketToNetwork(sock, TEST_NETID2, true /*explicitlySelected*/), 0);
        EXPECT_EQ(connect(sock, (sockaddr*)&TEST_SOCKADDR_IN6, sizeof(TEST_SOCKADDR_IN6)), -1);
    }
    {
        // TEST_UID2
        ScopedUidChange testUid(TEST_UID2);
        unique_fd sock(socket(AF_INET6, SOCK_DGRAM | SOCK_CLOEXEC, 0));
        // TEST_NETID1
        EXPECT_EQ(bindSocketToNetwork(sock, TEST_NETID1, true /*explicitlySelected*/), 0);
        EXPECT_EQ(connect(sock, (sockaddr*)&TEST_SOCKADDR_IN6, sizeof(TEST_SOCKADDR_IN6)), -1);
        // TEST_NETID2
        EXPECT_EQ(bindSocketToNetwork(sock, TEST_NETID2, true /*explicitlySelected*/), 0);
        EXPECT_EQ(connect(sock, (sockaddr*)&TEST_SOCKADDR_IN6, sizeof(TEST_SOCKADDR_IN6)), -1);
    }

    changeNetworkPermissionForUid(TEST_NETID1, TEST_UID1, true);

    // test that TEST_UID1 has access to TEST_UID1
    {
        // TEST_UID1
        ScopedUidChange testUid(TEST_UID1);
        unique_fd sock(socket(AF_INET6, SOCK_DGRAM | SOCK_CLOEXEC, 0));
        // TEST_NETID1
        EXPECT_EQ(bindSocketToNetwork(sock, TEST_NETID1, true /*explicitlySelected*/), 0);
        EXPECT_EQ(connect(sock, (sockaddr*)&TEST_SOCKADDR_IN6, sizeof(TEST_SOCKADDR_IN6)), 0);
        // TEST_NETID2
        EXPECT_EQ(bindSocketToNetwork(sock, TEST_NETID2, true /*explicitlySelected*/), 0);
        EXPECT_EQ(connect(sock, (sockaddr*)&TEST_SOCKADDR_IN6, sizeof(TEST_SOCKADDR_IN6)), -1);
    }
    {
        // TEST_UID2
        ScopedUidChange testUid(TEST_UID2);
        unique_fd sock(socket(AF_INET6, SOCK_DGRAM | SOCK_CLOEXEC, 0));
        // TEST_NETID1
        EXPECT_EQ(bindSocketToNetwork(sock, TEST_NETID1, true /*explicitlySelected*/), 0);
        EXPECT_EQ(connect(sock, (sockaddr*)&TEST_SOCKADDR_IN6, sizeof(TEST_SOCKADDR_IN6)), -1);
        // TEST_NETID2
        EXPECT_EQ(bindSocketToNetwork(sock, TEST_NETID2, true /*explicitlySelected*/), 0);
        EXPECT_EQ(connect(sock, (sockaddr*)&TEST_SOCKADDR_IN6, sizeof(TEST_SOCKADDR_IN6)), -1);
    }
}

class MDnsBinderTest : public NetNativeTestBase {
  public:
    class TestMDnsListener : public android::net::mdns::aidl::BnMDnsEventListener {
      public:
        Status onServiceRegistrationStatus(const RegistrationInfo& /*status*/) override {
            // no-op
            return Status::ok();
        }
        Status onServiceDiscoveryStatus(const DiscoveryInfo& /*status*/) override {
            // no-op
            return Status::ok();
        }
        Status onServiceResolutionStatus(const ResolutionInfo& /*status*/) override {
            // no-op
            return Status::ok();
        }
        Status onGettingServiceAddressStatus(const GetAddressInfo& status) override {
            if (status.id == mOperationId) {
                std::lock_guard lock(mCvMutex);
                mCv.notify_one();
            }
            return Status::ok();
        }
        std::condition_variable& getCv() { return mCv; }
        std::mutex& getCvMutex() { return mCvMutex; }
        void setOperationId(int operationId) { mOperationId = operationId; }

      private:
        std::mutex mCvMutex;
        std::condition_variable mCv;
        int mOperationId;
    };

    MDnsBinderTest() {
        sp<IServiceManager> sm = android::defaultServiceManager();
        sp<IBinder> binder = sm->getService(String16("mdns"));
        if (binder != nullptr) {
            mMDns = android::interface_cast<IMDns>(binder);
        }
    }

    void SetUp() override {
        ASSERT_NE(nullptr, mMDns.get());
        // Start the daemon for mdns operations.
        mDaemonStarted = mMDns->startDaemon().isOk();
    }

    void TearDown() override {
        if (mDaemonStarted) mMDns->stopDaemon();
    }

    std::cv_status getServiceAddress(int operationId, const sp<TestMDnsListener>& listener);

  protected:
    sp<IMDns> mMDns;

  private:
    bool mDaemonStarted = false;
};

std::cv_status MDnsBinderTest::getServiceAddress(int operationId,
                                                 const sp<TestMDnsListener>& listener) {
    GetAddressInfo info;
    info.id = operationId;
    info.hostname = "Android.local";
    info.interfaceIdx = 0;
    binder::Status status = mMDns->getServiceAddress(info);
    EXPECT_TRUE(status.isOk()) << status.exceptionMessage();

    auto& cv = listener->getCv();
    auto& cvMutex = listener->getCvMutex();
    std::unique_lock lock(cvMutex);
    // Wait for a long time to prevent test flaky.
    return cv.wait_for(lock, std::chrono::milliseconds(2500));
}

TEST_F(MDnsBinderTest, EventListenerTest) {
    SKIP_WITH_HWASAN;  // TODO(b/253513842): Re-enable.
    // Start the Binder thread pool.
    android::ProcessState::self()->startThreadPool();

    // Register a null listener.
    binder::Status status = mMDns->registerEventListener(nullptr);
    EXPECT_FALSE(status.isOk());

    // Unregister a null listener.
    status = mMDns->unregisterEventListener(nullptr);
    EXPECT_FALSE(status.isOk());

    // Register a test listener
    auto testListener = android::sp<TestMDnsListener>::make();
    status = mMDns->registerEventListener(testListener);
    EXPECT_TRUE(status.isOk()) << status.exceptionMessage();

    // Register the duplicated listener
    status = mMDns->registerEventListener(testListener);
    EXPECT_FALSE(status.isOk());

    // Verify the listener can receive callback.
    int id = arc4random_uniform(10000);  // use random number
    testListener->setOperationId(id);
    EXPECT_EQ(std::cv_status::no_timeout, getServiceAddress(id, testListener));
    // Stop getting address operation to release the service reference on MDnsSd
    status = mMDns->stopOperation(id);
    EXPECT_TRUE(status.isOk()) << status.exceptionMessage();

    // Unregister the test listener
    status = mMDns->unregisterEventListener(testListener);
    EXPECT_TRUE(status.isOk()) << status.exceptionMessage();

    // Verify the listener can not receive callback.
    testListener->setOperationId(id + 1);
    EXPECT_EQ(std::cv_status::timeout, getServiceAddress(id + 1, testListener));
    // Stop getting address operation to release the service reference on MDnsSd
    status = mMDns->stopOperation(id + 1);
    EXPECT_TRUE(status.isOk()) << status.exceptionMessage();

    // Registering and unregistering the listener again should work.
    status = mMDns->registerEventListener(testListener);
    EXPECT_TRUE(status.isOk()) << status.exceptionMessage();
    status = mMDns->unregisterEventListener(testListener);
    EXPECT_TRUE(status.isOk()) << status.exceptionMessage();
}<|MERGE_RESOLUTION|>--- conflicted
+++ resolved
@@ -53,10 +53,7 @@
 #include <android-base/test_utils.h>
 #include <android/multinetwork.h>
 #include <binder/IPCThreadState.h>
-<<<<<<< HEAD
-=======
 #include <bpf/KernelVersion.h>
->>>>>>> 21fc21ab
 #include <com/android/internal/net/BnOemNetdUnsolicitedEventListener.h>
 #include <com/android/internal/net/IOemNetd.h>
 #include <cutils/multiuser.h>
@@ -112,6 +109,7 @@
 using android::base::Trim;
 using android::base::unique_fd;
 using android::binder::Status;
+using android::bpf::isAtLeastKernelVersion;
 using android::net::INetd;
 using android::net::InterfaceConfigurationParcel;
 using android::net::InterfaceController;
@@ -514,6 +512,150 @@
     ASSERT_TRUE(XfrmController::ipSecRemoveTunnelInterface("ipsec_test").ok());
 }
 
+// Two kernel fixes have been added in 5.17 to allow XFRM_MIGRATE to work correctly
+// when (1) there are multiple tunnels with the same selectors; and (2) addresses
+// are updated to a different IP family. These two fixes were pulled into upstream
+// LTS releases 4.14.273, 4.19.236, 5.4.186, 5.10.107 and 5.15.30, from whence they
+// flowed into the Android Common Kernel (via standard LTS merges).
+// As such we require 4.14.273+, 4.19.236+, 5.4.186+, 5.10.107+, 5.15.30+ and 5.17+
+// to have these fixes.
+bool hasXfrmMigrateKernelFixes() {
+    return (isAtLeastKernelVersion(4, 14, 273) && !isAtLeastKernelVersion(4, 19, 0)) ||
+           (isAtLeastKernelVersion(4, 19, 236) && !isAtLeastKernelVersion(5, 4, 0)) ||
+           (isAtLeastKernelVersion(5, 4, 186) && !isAtLeastKernelVersion(5, 10, 0)) ||
+           (isAtLeastKernelVersion(5, 10, 107) && !isAtLeastKernelVersion(5, 15, 0)) ||
+           isAtLeastKernelVersion(5, 15, 30);
+}
+
+// Does the kernel support CONFIG_XFRM_MIGRATE and include the kernel fixes?
+bool supportsXfrmMigrate() {
+    if (!hasXfrmMigrateKernelFixes()) return false;
+
+    // 5.10+ VINTF requires CONFIG_XFRM_MIGRATE enabled
+    if (isAtLeastKernelVersion(5, 10, 0)) return true;
+
+    const std::string wildcardAddr = "::";
+
+    // Expect migration to fail with EINVAL because it is trying to migrate a
+    // non-existent SA.
+    auto status = XfrmController::ipSecMigrate(
+            0 /* resourceId */, AF_INET6, 0 /* direction == out */,
+            wildcardAddr /* sourceAddress */, wildcardAddr /* destinationAddress */,
+            wildcardAddr /* newSourceAddress */, wildcardAddr /* newDestinationAddress */,
+            0 /* xfrmInterfaceId */);
+
+    if (android::netdutils::equalToErrno(status, EINVAL)) {
+        return true;
+    } else if (android::netdutils::equalToErrno(status, ENOPROTOOPT)) {
+        return false;
+    } else {
+        GTEST_LOG_(WARNING) << "Unexpected migration result: "
+                            << android::netdutils::toString(status)
+                            << "Assuming XFRM_MIGRATE is enabled.";
+        return true;
+    }
+}
+
+#define SKIP_IF_XFRM_MIGRATE_NOT_SUPPORTED                                     \
+    do {                                                                       \
+        if (!supportsXfrmMigrate())                                            \
+            GTEST_SKIP() << "This test is skipped since xfrm migrate feature " \
+                         << "not supported\n";                                 \
+    } while (0)
+
+TEST_F(NetdBinderTest, XfrmMigrate) {
+    SKIP_IF_XFRM_MIGRATE_NOT_SUPPORTED;
+
+    static const struct TestData {
+        const int32_t addrFamily;
+        const int32_t newAddrFamily;
+        const std::string srcAddr;
+        const std::string dstAddr;
+        const std::string newSrcAddr;
+        const std::string newDstAddr;
+    } kTestData[] = {
+            {AF_INET, AF_INET, "192.0.2.1", "192.0.2.2", "192.0.2.101", "192.0.2.102"},
+            {AF_INET, AF_INET6, "192.0.2.1", "192.0.2.2", "2001:db8::101", "2001:db8::102"},
+            {AF_INET6, AF_INET6, "2001:db8::1", "2001:db8::2", "2001:db8::101", "2001:db8::102"},
+            {AF_INET6, AF_INET, "2001:db8::1", "2001:db8::2", "192.0.2.101", "192.0.2.102"},
+    };
+
+    const int32_t xfrmInterfaceId = 0xFFFE;
+    const std::string tunnelDeviceName = "ipsec_test";
+
+    auto status = mNetd->ipSecAddTunnelInterface(tunnelDeviceName, "2001:db8::fe", "2001:db8::ff",
+                                                 0x1234 + 50 /* iKey */, 0x1234 + 50 /* oKey */,
+                                                 xfrmInterfaceId);
+
+    SCOPED_TRACE(status);
+    ASSERT_TRUE(status.isOk());
+
+    for (auto& td : kTestData) {
+        const int32_t direction = static_cast<int>(android::net::XfrmDirection::OUT);
+        const int32_t resourceId = 0;
+        const int32_t spiReq = 123;
+        int32_t spi = 0;
+
+        status = mNetd->ipSecAllocateSpi(resourceId, td.srcAddr, td.dstAddr, spiReq, &spi);
+        SCOPED_TRACE(status);
+        ASSERT_TRUE(status.isOk());
+
+        status = mNetd->ipSecAddSecurityAssociation(
+                resourceId, static_cast<int32_t>(android::net::XfrmMode::TUNNEL), td.srcAddr,
+                td.dstAddr, 100 /* underlyingNetid */, spiReq, 0 /* markValue */, 0 /* markMask */,
+                "digest_null" /* authAlgo */, {} /* authKey */, 0 /* authTruncBits */,
+                "ecb(cipher_null)" /* cryptAlgo */, {} /* cryptKey */, 0 /* cryptTruncBits */,
+                "" /* aeadAlgo */, {} /* aeadKey */, 0 /* aeadIcvBits */,
+                0 /* encapType == ENCAP_NONE */, 0 /* encapLocalPort */, 0 /* encapRemotePort */,
+                xfrmInterfaceId);
+        SCOPED_TRACE(status);
+        ASSERT_TRUE(status.isOk());
+
+        for (int addrFamily : ADDRESS_FAMILIES) {
+            // Add a policy
+            status = mNetd->ipSecAddSecurityPolicy(resourceId, addrFamily, direction, td.srcAddr,
+                                                   td.dstAddr, spiReq, 0 /* markValue */,
+                                                   0 /* markMask */, xfrmInterfaceId);
+            SCOPED_TRACE(status);
+            ASSERT_TRUE(status.isOk());
+
+            // Migrate tunnel mode SA
+            android::net::IpSecMigrateInfoParcel parcel;
+            parcel.requestId = resourceId;
+            parcel.selAddrFamily = addrFamily;
+            parcel.direction = direction;
+            parcel.oldSourceAddress = td.srcAddr;
+            parcel.oldDestinationAddress = td.dstAddr;
+            parcel.newSourceAddress = td.newSrcAddr;
+            parcel.newDestinationAddress = td.newDstAddr;
+            parcel.interfaceId = xfrmInterfaceId;
+
+            status = mNetd->ipSecMigrate(parcel);
+            SCOPED_TRACE(status);
+            ASSERT_TRUE(status.isOk());
+        }
+
+        // Clean up
+        status = mNetd->ipSecDeleteSecurityAssociation(resourceId, td.newSrcAddr, td.newDstAddr,
+                                                       spiReq, 0 /* markValue */, 0 /* markMask */,
+                                                       xfrmInterfaceId);
+        SCOPED_TRACE(status);
+        ASSERT_TRUE(status.isOk());
+
+        for (int addrFamily : ADDRESS_FAMILIES) {
+            status = mNetd->ipSecDeleteSecurityPolicy(resourceId, addrFamily, direction,
+                                                      0 /* markValue */, 0 /* markMask */,
+                                                      xfrmInterfaceId);
+            SCOPED_TRACE(status);
+            ASSERT_TRUE(status.isOk());
+        }
+    }
+
+    // Remove Tunnel Interface.
+    status = mNetd->ipSecRemoveTunnelInterface(tunnelDeviceName);
+    SCOPED_TRACE(status);
+    EXPECT_TRUE(status.isOk());
+}
 #endif  // INTPTR_MAX != INT32_MAX
 
 static int bandwidthDataSaverEnabled(const char *binary) {
